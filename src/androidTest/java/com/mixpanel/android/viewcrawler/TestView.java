--- conflicted
+++ resolved
@@ -195,11 +195,8 @@
     public final AdHocButton1 mAdHocButton1;
     public final AdHocButton2 mAdHocButton2;
     public final AdHocButton3 mAdHocButton3;
-<<<<<<< HEAD
     public final ImageView mImageView;
-=======
     public final Button mRelativeLayoutButton;
->>>>>>> f6406b1b
     public final Set<View> mSecondLayer;
     public final Set<View> mThirdLayer;
     public final Set<View> mFourthLayer;
@@ -211,11 +208,8 @@
     public static final int TEXT2_VIEW_ID = 3500;
     public static final int LINEAR_ID = 4000;
     public static final int BUTTON_GROUP_ID = 5000;
-<<<<<<< HEAD
+    public static final int RELATIVE_LAYOUT_BUTTON_ID = 6000;
     public static final int IMAGE_VIEW_ID = 7000;
-=======
-    public static final int RELATIVE_LAYOUT_BUTTON_ID = 6000;
->>>>>>> f6406b1b
     public static final String SIMPLE_TAG = "this_is_a_simple_tag";
     public static final String CRAZY_TAG = "this is a long and \"CRAZY\" \\\"Tag";
     public static final String ROOT_DESCRIPTION = "This is the root view";
