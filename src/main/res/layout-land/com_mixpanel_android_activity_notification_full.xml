--- conflicted
+++ resolved
@@ -9,22 +9,8 @@
         android:id="@+id/com_mixpanel_android_notification_gradient"
         android:layout_width="match_parent"
         android:layout_height="match_parent"
-<<<<<<< HEAD
-        android:layout_weight="50"
-        android:gravity="center"
-        android:orientation="horizontal">
-        <com.mixpanel.android.surveys.FadingImageView
-            android:id="@+id/com_mixpanel_android_notification_image"
-            android:layout_width="wrap_content"
-            android:layout_height="wrap_content"
-            android:contentDescription="@string/com_mixpanel_android_notification_image"
-            android:scaleType="fitCenter"
-            android:src="@drawable/com_mixpanel_android_logo" />
-    </RelativeLayout>
-=======
         android:paddingRight="50dp"
         android:contentDescription="@string/com_mixpanel_android_notification_image" />
->>>>>>> 21f4e74e
 
     <LinearLayout
         android:layout_width="match_parent"
@@ -44,7 +30,6 @@
                 android:layout_width="wrap_content"
                 android:layout_height="wrap_content"
                 android:contentDescription="@string/com_mixpanel_android_notification_image"
-                android:background="@drawable/com_mixpanel_android_square_dropshadow"
                 android:scaleType="fitCenter"
                 android:layout_centerInParent="true"
                 android:src="@drawable/com_mixpanel_android_logo" />
