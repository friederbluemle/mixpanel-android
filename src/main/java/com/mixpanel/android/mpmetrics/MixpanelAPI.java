package com.mixpanel.android.mpmetrics;

import android.annotation.TargetApi;
import android.app.Activity;
import android.app.Application;
import android.app.FragmentTransaction;
import android.app.PendingIntent;
import android.content.Context;
import android.content.Intent;
import android.content.SharedPreferences;
import android.content.pm.PackageInfo;
import android.content.pm.PackageManager;
import android.graphics.Bitmap;
import android.os.Build;
import android.util.Log;

import com.mixpanel.android.R;
import com.mixpanel.android.viewcrawler.UpdatesFromMixpanel;
import com.mixpanel.android.viewcrawler.Tweaks;
import com.mixpanel.android.viewcrawler.ViewCrawler;
import com.mixpanel.android.surveys.SurveyActivity;
import com.mixpanel.android.util.ActivityImageUtils;

import org.json.JSONArray;
import org.json.JSONException;
import org.json.JSONObject;

import java.text.DateFormat;
import java.text.SimpleDateFormat;
import java.util.Date;
import java.util.HashMap;
import java.util.HashSet;
import java.util.Iterator;
import java.util.Locale;
import java.util.Map;
import java.util.Set;
import java.util.TimeZone;
import java.util.concurrent.Executor;
import java.util.concurrent.Executors;
import java.util.concurrent.Future;
import java.util.concurrent.locks.ReentrantLock;

/**
 * Core class for interacting with Mixpanel Analytics.
 *
 * <p>Call {@link #getInstance(Context, String)} with
 * your main application activity and your Mixpanel API token as arguments
 * an to get an instance you can use to report how users are using your
 * application.
 *
 * <p>Once you have an instance, you can send events to Mixpanel
 * using {@link #track(String, JSONObject)}, and update People Analytics
 * records with {@link #getPeople()}
 *
 * <p>The Mixpanel library will periodically send information to
 * Mixpanel servers, so your application will need to have
 * <tt>android.permission.INTERNET</tt>. In addition, to preserve
 * battery life, messages to Mixpanel servers may not be sent immediately
 * when you call <tt>track</tt> or {@link People#set(String, Object)}.
 * The library will send messages periodically throughout the lifetime
 * of your application, but you will need to call {@link #flush()}
 * before your application is completely shutdown to ensure all of your
 * events are sent.
 *
 * <p>A typical use-case for the library might look like this:
 *
 * <pre>
 * {@code
 * public class MainActivity extends Activity {
 *      MixpanelAPI mMixpanel;
 *
 *      public void onCreate(Bundle saved) {
 *          mMixpanel = MixpanelAPI.getInstance(this, "YOUR MIXPANEL API TOKEN");
 *          ...
 *      }
 *
 *      public void whenSomethingInterestingHappens(int flavor) {
 *          JSONObject properties = new JSONObject();
 *          properties.put("flavor", flavor);
 *          mMixpanel.track("Something Interesting Happened", properties);
 *          ...
 *      }
 *
 *      public void onDestroy() {
 *          mMixpanel.flush();
 *          super.onDestroy();
 *      }
 * }
 * }
 * </pre>
 *
 * <p>In addition to this documentation, you may wish to take a look at
 * <a href="https://github.com/mixpanel/sample-android-mixpanel-integration">the Mixpanel sample Android application</a>.
 * It demonstrates a variety of techniques, including
 * updating People Analytics records with {@link People} and registering for
 * and receiving push notifications with {@link People#initPushHandling(String)}.
 *
 * <p>There are also <a href="https://mixpanel.com/docs/">step-by-step getting started documents</a>
 * available at mixpanel.com
 *
 * @see <a href="https://mixpanel.com/docs/integration-libraries/android">getting started documentation for tracking events</a>
 * @see <a href="https://mixpanel.com/docs/people-analytics/android">getting started documentation for People Analytics</a>
 * @see <a href="https://mixpanel.com/docs/people-analytics/android-push">getting started with push notifications for Android</a>
 * @see <a href="https://github.com/mixpanel/sample-android-mixpanel-integration">The Mixpanel Android sample application</a>
 */
public class MixpanelAPI {
    /**
     * String version of the library.
     */
    public static final String VERSION = MPConfig.VERSION;

    /**
     * You shouldn't instantiate MixpanelAPI objects directly.
     * Use MixpanelAPI.getInstance to get an instance.
     */
    MixpanelAPI(Context context, Future<SharedPreferences> referrerPreferences, String token) {
        mContext = context;
        mToken = token;
        mPeople = new PeopleImpl();
        mMessages = getAnalyticsMessages();
        mConfig = getConfig();
        mUpdatesFromMixpanel = constructUpdatesFromMixpanel(context, token);
        mPersistentIdentity = getPersistentIdentity(context, referrerPreferences, token);
        mUpdatesListener = constructUpdatesListener();
        mDecideMessages = constructDecideUpdates(token, mUpdatesListener, mUpdatesFromMixpanel);

        // TODO reading persistent identify immediately forces the lazy load of the preferences, and defeats the
        // purpose of PersistentIdentity's laziness.
        final String peopleId = mPersistentIdentity.getPeopleDistinctId();
<<<<<<< HEAD
        mDecideMessages.setDistinctId(peopleId);
        mMessages.installDecideCheck(mDecideMessages);
=======
        if (null != peopleId && null != mUpdatesFromMixpanel) {
            // TODO we should attempt to construct this whether or not we have a peopleId
            mDecideMessages = constructDecideUpdates(token, peopleId, mUpdatesListener, mUpdatesFromMixpanel);
        }
>>>>>>> d6a081e7

        registerMixpanelActivityLifecycleCallbacks();
    }

    /**
     * Get the instance of MixpanelAPI associated with your Mixpanel project token.
     *
     * <p>Use getInstance to get a reference to a shared
     * instance of MixpanelAPI you can use to send events
     * and People Analytics updates to Mixpanel.</p>
     * <p>getInstance is thread safe, but the returned instance is not,
     * and may be shared with other callers of getInstance.
     * The best practice is to call getInstance, and use the returned MixpanelAPI,
     * object from a single thread (probably the main UI thread of your application).</p>
     * <p>If you do choose to track events from multiple threads in your application,
     * you should synchronize your calls on the instance itself, like so:</p>
     * <pre>
     * {@code
     * MixpanelAPI instance = MixpanelAPI.getInstance(context, token);
     * synchronized(instance) { // Only necessary if the instance will be used in multiple threads.
     *     instance.track(...)
     * }
     * }
     * </pre>
     *
     * @param context The application context you are tracking
     * @param token Your Mixpanel project token. You can get your project token on the Mixpanel web site,
     *     in the settings dialog.
     * @return an instance of MixpanelAPI associated with your project
     */
    public static MixpanelAPI getInstance(Context context, String token) {
        if (null == token || null == context) {
            return null;
        }
        synchronized (sInstanceMap) {
            final Context appContext = context.getApplicationContext();

            if (null == sReferrerPrefs) {
                sReferrerPrefs = sPrefsLoader.loadPreferences(context, MPConfig.REFERRER_PREFS_NAME, null);
            }

            Map <Context, MixpanelAPI> instances = sInstanceMap.get(token);
            if (null == instances) {
                instances = new HashMap<Context, MixpanelAPI>();
                sInstanceMap.put(token, instances);
            }

            MixpanelAPI instance = instances.get(appContext);
            if (null == instance) {
                instance = new MixpanelAPI(appContext, sReferrerPrefs, token);
                instances.put(appContext, instance);
            }
            return instance;
        }
    }

    /**
     * Sets the target frequency of messages to Mixpanel servers.
     * If no calls to {@link #flush()} are made, the Mixpanel
     * library attempts to send tracking information in batches at a rate
     * that provides a reasonable compromise between battery life and liveness of data.
     * Callers can override this value, for the whole application, by calling
     * <tt>setFlushInterval</tt>.
     *
     * If milliseconds is negative, Mixpanel will never flush the data automatically,
     * and require callers to call {@link #flush()} to send data. This can have
     * implications for storage and is not appropriate for most situations.
     *
     * @param context the execution context associated with this application, probably
     *      the main application activity.
     * @param milliseconds the target number of milliseconds between automatic flushes.
     *      this value is advisory, actual flushes may be more or less frequent
     * @deprecated in 4.0.0, use com.mixpanel.android.MPConfig.FlushInterval application metadata instead
     */
    @Deprecated
    public static void setFlushInterval(Context context, long milliseconds) {
        Log.i(
            LOGTAG,
            "MixpanelAPI.setFlushInterval is deprecated.\n" +
            "    To set a custom Mixpanel flush interval for your application, add\n" +
            "    <meta-data android:name=\"com.mixpanel.android.MPConfig.FlushInterval\" android:value=\"YOUR_INTERVAL\" />\n" +
            "    to the <application> section of your AndroidManifest.xml."
        );
        final AnalyticsMessages msgs = AnalyticsMessages.getInstance(context);
        msgs.setFlushInterval(milliseconds);
    }

    /**
     * By default, if the MixpanelAPI cannot contact the API server over HTTPS,
     * it will attempt to contact the server via regular HTTP. To disable this
     * behavior, call enableFallbackServer(context, false)
     *
     * @param context the execution context associated with this context.
     * @param enableIfTrue if true, the library will fall back to using http
     *      when https is unavailable.
     * @deprecated in 4.0.0, use com.mixpanel.android.MPConfig.EventsFallbackEndpoint, com.mixpanel.android.MPConfig.PeopleFallbackEndpoint, or com.mixpanel.android.MPConfig.DecideFallbackEndpoint instead
     */
    @Deprecated
    public static void enableFallbackServer(Context context, boolean enableIfTrue) {
        Log.i(
            LOGTAG,
            "MixpanelAPI.enableFallbackServer is deprecated.\n" +
            "    To enable fallback in your application, add\n" +
            "    <meta-data android:name=\"com.mixpanel.android.MPConfig.DisableFallback\" android:value=\"false\" />\n" +
            "    to the <application> section of your AndroidManifest.xml."
        );
        final AnalyticsMessages msgs = AnalyticsMessages.getInstance(context);
        msgs.setDisableFallback(! enableIfTrue);
    }

    /**
     * This function creates a distinct_id alias from alias to original. If original is null, then it will create an alias
     * to the current events distinct_id, which may be the distinct_id randomly generated by the Mixpanel library
     * before {@link #identify(String)} is called.
     *
     * <p>This call does not identify the user after. You must still call both {@link #identify(String)} and
     * {@link People#identify(String)} if you wish the new alias to be used for Events and People.
     *
     * @param alias the new distinct_id that should represent original.
     * @param original the old distinct_id that alias will be mapped to.
     */
    public void alias(String alias, String original) {
        if (original == null) {
            original = getDistinctId();
        }
        if (alias.equals(original)) {
            Log.w(LOGTAG, "Attempted to alias identical distinct_ids " + alias + ". Alias message will not be sent.");
            return;
        }

        try {
            JSONObject j = new JSONObject();
            j.put("alias", alias);
            j.put("original", original);
            track("$create_alias", j);
        } catch (JSONException e) {
            Log.e(LOGTAG, "Failed to alias", e);
        }
        flush();
    }

    /**
     * Associate all future calls to {@link #track(String, JSONObject)} with the user identified by
     * the given distinct id.
     *
     * <p>This call does not identify the user for People Analytics;
     * to do that, see {@link People#identify(String)}. Mixpanel recommends using
     * the same distinct_id for both calls, and using a distinct_id that is easy
     * to associate with the given user, for example, a server-side account identifier.
     *
     * <p>Calls to {@link #track(String, JSONObject)} made before corresponding calls to
     * identify will use an internally generated distinct id, which means it is best
     * to call identify early to ensure that your Mixpanel funnels and retention
     * analytics can continue to track the user throughout their lifetime. We recommend
     * calling identify as early as you can.
     *
     * <p>Once identify is called, the given distinct id persists across restarts of your
     * application.
     *
     * @param distinctId a string uniquely identifying this user. Events sent to
     *     Mixpanel using the same disinct_id will be considered associated with the
     *     same visitor/customer for retention and funnel reporting, so be sure that the given
     *     value is globally unique for each individual user you intend to track.
     *
     * @see People#identify(String)
     */
    public void identify(String distinctId) {
       mPersistentIdentity.setEventsDistinctId(distinctId);
    }

    /**
     * Track an event.
     *
     * <p>Every call to track eventually results in a data point sent to Mixpanel. These data points
     * are what are measured, counted, and broken down to create your Mixpanel reports. Events
     * have a string name, and an optional set of name/value pairs that describe the properties of
     * that event.
     *
     * @param eventName The name of the event to send
     * @param properties A JSONObject containing the key value pairs of the properties to include in this event.
     *                   Pass null if no extra properties exist.
     */
    // DO NOT DOCUMENT, but track() must be thread safe since it is used to track events in
    // notifications from the UI thread, which might not be our MixpanelAPI "home" thread.
    // This MAY CHANGE IN FUTURE RELEASES, so minimize code that assumes thread safety
    // (and perhaps document that code here).
    public void track(String eventName, JSONObject properties) {
        try {
            final JSONObject messageProps = new JSONObject();

            final Map<String, String> referrerProperties = mPersistentIdentity.getReferrerProperties();
            for (final Map.Entry<String, String> entry:referrerProperties.entrySet()) {
                final String key = entry.getKey();
                final String value = entry.getValue();
                messageProps.put(key, value);
            }

            final JSONObject superProperties = mPersistentIdentity.getSuperProperties();
            final Iterator<?> superIter = superProperties.keys();
            while (superIter.hasNext()) {
                final String key = (String) superIter.next();
                messageProps.put(key, superProperties.get(key));
            }

            // Don't allow super properties or referral properties to override these fields,
            // but DO allow the caller to override them in their given properties.
            final long time = System.currentTimeMillis() / 1000;
            messageProps.put("time", time);
            messageProps.put("distinct_id", getDistinctId());

            if (null != properties) {
                final Iterator<?> propIter = properties.keys();
                while (propIter.hasNext()) {
                    final String key = (String) propIter.next();
                    messageProps.put(key, properties.get(key));
                }
            }

            final AnalyticsMessages.EventDescription eventDescription =
                    new AnalyticsMessages.EventDescription(eventName, messageProps, mToken);
            mMessages.eventsMessage(eventDescription);
        } catch (final JSONException e) {
            Log.e(LOGTAG, "Exception tracking event " + eventName, e);
        }
    }

    /**
     * Push all queued Mixpanel events and People Analytics changes to Mixpanel servers.
     *
     * <p>Events and People messages are pushed gradually throughout
     * the lifetime of your application. This means that to ensure that all messages
     * are sent to Mixpanel when your application is shut down, you will
     * need to call flush() to let the Mixpanel library know it should
     * send all remaining messages to the server. We strongly recommend
     * placing a call to flush() in the onDestroy() method of
     * your main application activity.
     */
    public void flush() {
        mMessages.postToServer();
    }

    /**
     * Returns the string id currently being used to uniquely identify the user associated
     * with events sent using {@link #track(String, JSONObject)}. Before any calls to
     * {@link #identify(String)}, this will be an id automatically generated by the library.
     *
     * <p>The id returned by getDistinctId is independent of the distinct id used to identify
     * any People Analytics properties in Mixpanel. To read and write that identifier,
     * use {@link People#identify(String)} and {@link People#getDistinctId()}.
     *
     * @return The distinct id associated with event tracking
     *
     * @see #identify(String)
     * @see People#getDistinctId()
     */
    public String getDistinctId() {
        return mPersistentIdentity.getEventsDistinctId();
     }

    /**
     * Register properties that will be sent with every subsequent call to {@link #track(String, JSONObject)}.
     *
     * <p>SuperProperties are a collection of properties that will be sent with every event to Mixpanel,
     * and persist beyond the lifetime of your application.
     *
     * <p>Setting a superProperty with registerSuperProperties will store a new superProperty,
     * possibly overwriting any existing superProperty with the same name (to set a
     * superProperty only if it is currently unset, use {@link #registerSuperPropertiesOnce(JSONObject)})
     *
     * <p>SuperProperties will persist even if your application is taken completely out of memory.
     * to remove a superProperty, call {@link #unregisterSuperProperty(String)} or {@link #clearSuperProperties()}
     *
     * @param superProperties    A JSONObject containing super properties to register
     * @see #registerSuperPropertiesOnce(JSONObject)
     * @see #unregisterSuperProperty(String)
     * @see #clearSuperProperties()
     */
    public void registerSuperProperties(JSONObject superProperties) {
        mPersistentIdentity.registerSuperProperties(superProperties);
    }

    /**
     * Remove a single superProperty, so that it will not be sent with future calls to {@link #track(String, JSONObject)}.
     *
     * <p>If there is a superProperty registered with the given name, it will be permanently
     * removed from the existing superProperties.
     * To clear all superProperties, use {@link #clearSuperProperties()}
     *
     * @param superPropertyName name of the property to unregister
     * @see #registerSuperProperties(JSONObject)
     */
    public void unregisterSuperProperty(String superPropertyName) {
        mPersistentIdentity.unregisterSuperProperty(superPropertyName);
    }

    /**
     * Register super properties for events, only if no other super property with the
     * same names has already been registered.
     *
     * <p>Calling registerSuperPropertiesOnce will never overwrite existing properties.
     *
     * @param superProperties A JSONObject containing the super properties to register.
     * @see #registerSuperProperties(JSONObject)
     */
    public void registerSuperPropertiesOnce(JSONObject superProperties) {
        mPersistentIdentity.registerSuperPropertiesOnce(superProperties);
    }

    /**
     * Erase all currently registered superProperties.
     *
     * <p>Future tracking calls to Mixpanel (even those already queued up but not
     * yet sent to Mixpanel servers) will not be associated with the superProperties registered
     * before this call was made.
     *
     * <p>To remove a single superProperty, use {@link #unregisterSuperProperty(String)}
     *
     * @see #registerSuperProperties(JSONObject)
     */
    public void clearSuperProperties() {
        mPersistentIdentity.clearSuperProperties();
    }

    /**
     * Returns a Mixpanel.People object that can be used to set and increment
     * People Analytics properties.
     *
     * @return an instance of {@link People} that you can use to update
     *     records in Mixpanel People Analytics and manage Mixpanel Google Cloud Messaging notifications.
     */
    public People getPeople() {
        return mPeople;
    }

    /**
     * Core interface for using Mixpanel People Analytics features.
     * You can get an instance by calling {@link MixpanelAPI#getPeople()}
     *
     * <p>The People object is used to update properties in a user's People Analytics record,
     * and to manage the receipt of push notifications sent via Mixpanel Engage.
     * For this reason, it's important to call {@link #identify(String)} on the People
     * object before you work with it. Once you call identify, the user identity will
     * persist across stops and starts of your application, until you make another
     * call to identify using a different id.
     *
     * A typical use case for the People object might look like this:
     *
     * <pre>
     * {@code
     *
     * public class MainActivity extends Activity {
     *      MixpanelAPI mMixpanel;
     *
     *      public void onCreate(Bundle saved) {
     *          mMixpanel = MixpanelAPI.getInstance(this, "YOUR MIXPANEL API TOKEN");
     *          mMixpanel.getPeople().identify("A UNIQUE ID FOR THIS USER");
     *          mMixpanel.getPeople().initPushHandling("YOUR 12 DIGIT GOOGLE SENDER API");
     *          ...
     *      }
     *
     *      public void userUpdatedJobTitle(String newTitle) {
     *          mMixpanel.getPeople().set("Job Title", newTitle);
     *          ...
     *      }
     *
     *      public void onDestroy() {
     *          mMixpanel.flush();
     *          super.onDestroy();
     *      }
     * }
     *
     * }
     * </pre>
     *
     * @see MixpanelAPI
     */
    public interface People {
        /**
         * Associate future calls to {@link #set(JSONObject)}, {@link #increment(Map)},
         * and {@link #initPushHandling(String)} with a particular People Analytics user.
         *
         * <p>All future calls to the People object will rely on this value to assign
         * and increment properties. The user identification will persist across
         * restarts of your application. We recommend calling
         * People.identify as soon as you know the distinct id of the user.
         *
         * @param distinctId a String that uniquely identifies the user. Users identified with
         *     the same distinct id will be considered to be the same user in Mixpanel,
         *     across all platforms and devices. We recommend choosing a distinct id
         *     that is meaningful to your other systems (for example, a server-side account
         *     identifier), and using the same distinct id for both calls to People.identify
         *     and {@link MixpanelAPI#identify(String)}
         *
         * @see MixpanelAPI#identify(String)
         */
        public void identify(String distinctId);

        /**
         * @return Tweaks available for this user.
         */
        public Tweaks getTweaks();

        /**
         * Sets a single property with the given name and value for this user.
         * The given name and value will be assigned to the user in Mixpanel People Analytics,
         * possibly overwriting an existing property with the same name.
         *
         * @param propertyName The name of the Mixpanel property. This must be a String, for example "Zip Code"
         * @param value The value of the Mixpanel property. For "Zip Code", this value might be the String "90210"
         */
        public void set(String propertyName, Object value);

        /**
         * Set a collection of properties on the identified user all at once.
         *
         * @param properties a JSONObject containing the collection of properties you wish to apply
         *      to the identified user. Each key in the JSONObject will be associated with
         *      a property name, and the value of that key will be assigned to the property.
         */
        public void set(JSONObject properties);

        /**
         * Works just like {@link People#set(String, Object)}, except it will not overwrite existing property values. This is useful for properties like "First login date".
         *
         * @param propertyName The name of the Mixpanel property. This must be a String, for example "Zip Code"
         * @param value The value of the Mixpanel property. For "Zip Code", this value might be the String "90210"
         */
        public void setOnce(String propertyName, Object value);

        /**
         * Like {@link People#set(String, Object)}, but will not set properties that already exist on a record.
         *
         * @param properties a JSONObject containing the collection of properties you wish to apply
         *      to the identified user. Each key in the JSONObject will be associated with
         *      a property name, and the value of that key will be assigned to the property.
         */
        public void setOnce(JSONObject properties);

        /**
         * Add the given amount to an existing property on the identified user. If the user does not already
         * have the associated property, the amount will be added to zero. To reduce a property,
         * provide a negative number for the value.
         *
         * @param name the People Analytics property that should have its value changed
         * @param increment the amount to be added to the current value of the named property
         *
         * @see #increment(Map)
         */
        public void increment(String name, double increment);

        /**
         * Change the existing values of multiple People Analytics properties at once.
         *
         * <p>If the user does not already have the associated property, the amount will
         * be added to zero. To reduce a property, provide a negative number for the value.
         *
         * @param properties A map of String properties names to Long amounts. Each
         *     property associated with a name in the map will have its value changed by the given amount
         *
         * @see #increment(String, double)
         */
        public void increment(Map<String, ? extends Number> properties);

        /**
         * Appends a value to a list-valued property. If the property does not currently exist,
         * it will be created as a list of one element. If the property does exist and doesn't
         * currently have a list value, the append will be ignored.
         * @param name the People Analytics property that should have it's value appended to
         * @param value the new value that will appear at the end of the property's list
         */
        public void append(String name, Object value);

        /**
         * Adds values to a list-valued property only if they are not already present in the list.
         * If the property does not currently exist, it will be created with the given list as it's value.
         * If the property exists and is not list-valued, the union will be ignored.
         *
         * @param name name of the list-valued property to set or modify
         * @param value an array of values to add to the property value if not already present
         */
        void union(String name, JSONArray value);

        /**
         * permanently removes the property with the given name from the user's profile
         * @param name name of a property to unset
         */
        void unset(String name);

        /**
         * Track a revenue transaction for the identified people profile.
         *
         * @param amount the amount of money exchanged. Positive amounts represent purchases or income from the customer, negative amounts represent refunds or payments to the customer.
         * @param properties an optional collection of properties to associate with this transaction.
         */
        public void trackCharge(double amount, JSONObject properties);

        /**
         * Permanently clear the whole transaction history for the identified people profile.
         */
        public void clearCharges();

        /**
         * Permanently deletes the identified user's record from People Analytics.
         *
         * <p>Calling deleteUser deletes an entire record completely. Any future calls
         * to People Analytics using the same distinct id will create and store new values.
         */
        public void deleteUser();

        /**
         * Enable end-to-end Google Cloud Messaging (GCM) from Mixpanel.
         *
         * <p>Calling this method will allow the Mixpanel libraries to handle GCM user
         * registration, and enable Mixpanel to show alerts when GCM messages arrive.
         *
         * <p>To use {@link People#initPushHandling}, you will need to add the following to your application manifest:
         *
         * <pre>
         * {@code
         * <receiver android:name="com.mixpanel.android.mpmetrics.GCMReceiver"
         *           android:permission="com.google.android.c2dm.permission.SEND" >
         *     <intent-filter>
         *         <action android:name="com.google.android.c2dm.intent.RECEIVE" />
         *         <action android:name="com.google.android.c2dm.intent.REGISTRATION" />
         *         <category android:name="YOUR_PACKAGE_NAME" />
         *     </intent-filter>
         * </receiver>
         * }
         * </pre>
         *
         * Be sure to replace "YOUR_PACKAGE_NAME" with the name of your package. For
         * more information and a list of necessary permissions, see {@link GCMReceiver}.
         *
         * <p>If you're planning to use end-to-end support for Messaging, we recommend you
         * call this method immediately after calling {@link People#identify(String)}, likely
         * early in your application's life cycle. (for example, in the onCreate method of your
         * main application activity.)
         *
         * <p>Calls to {@link People#initPushHandling} should not be mixed with calls to
         * {@link #setPushRegistrationId(String)} and {@link #clearPushRegistrationId()}
         * in the same application. Application authors should choose one or the other
         * method for handling Mixpanel GCM messages.
         *
         * @param senderID of the Google API Project that registered for Google Cloud Messaging
         *     You can find your ID by looking at the URL of in your Google API Console
         *     at https://code.google.com/apis/console/; it is the twelve digit number after
         *     after "#project:" in the URL address bar on console pages.
         *
         * @see com.mixpanel.android.mpmetrics.GCMReceiver
         * @see <a href="https://mixpanel.com/docs/people-analytics/android-push">Getting Started with Android Push Notifications</a>
         */
        public void initPushHandling(String senderID);

        /**
         * Manually send a Google Cloud Messaging registration id to Mixpanel.
         *
         * <p>If you are handling Google Cloud Messages in your own application, but would like to
         * allow Mixpanel to handle messages originating from Mixpanel campaigns, you should
         * call setPushRegistrationId with the "registration_id" property of the
         * com.google.android.c2dm.intent.REGISTRATION intent when it is received.
         *
         * <p>setPushRegistrationId should only be called after {@link #identify(String)} has been called.
         *
         * <p>Calls to {@link People#setPushRegistrationId} should not be mixed with calls to {@link #initPushHandling(String)}
         * in the same application. In addition, applications that call setPushRegistrationId
         * should also call {@link #clearPushRegistrationId()} when they receive an intent to unregister
         * (a com.google.android.c2dm.intent.REGISTRATION intent with getStringExtra("unregistered") != null)
         *
         * @param registrationId the result of calling intent.getStringExtra("registration_id")
         *     on a com.google.android.c2dm.intent.REGISTRATION intent
         *
         * @see #initPushHandling(String)
         * @see #clearPushRegistrationId()
         */
        public void setPushRegistrationId(String registrationId);

        /**
         * Manually clear a current Google Cloud Messaging registration id from Mixpanel.
         *
         * <p>If you are handling Google Cloud Messages in your own application, you should
         * call this method when your application receives a com.google.android.c2dm.intent.REGISTRATION
         * with getStringExtra("unregistered") != null
         *
         * <p>{@link People#clearPushRegistrationId} should only be called after {@link #identify(String)} has been called.
         *
         * <p>In general, all applications that call {@link #setPushRegistrationId(String)} should include a call to
         * removePushRegistrationId, and no applications that call {@link #initPushHandling(String)} should
         * call removePushRegistrationId
         */
        public void clearPushRegistrationId();

        /**
         * Returns the string id currently being used to uniquely identify the user associated
         * with events sent using {@link People#set(String, Object)} and {@link People#increment(String, double)}.
         * If no calls to {@link People#identify(String)} have been made, this method will return null.
         *
         * <p>The id returned by getDistinctId is independent of the distinct id used to identify
         * any events sent with {@link MixpanelAPI#track(String, JSONObject)}. To read and write that identifier,
         * use {@link MixpanelAPI#identify(String)} and {@link MixpanelAPI#getDistinctId()}.
         *
         * @return The distinct id associated with updates to People Analytics
         *
         * @see People#identify(String)
         * @see MixpanelAPI#getDistinctId()
         */
        public String getDistinctId();

        /**
         * If a survey is currently available, this method will launch an activity that shows a
         * survey to the user and then send the responses to Mixpanel.
         *
         * <p>The survey activity will use the root of the given view to take a screenshot
         * for its background.
         *
         * <p>It is safe to call this method any time you want to potentially display an in app notification.
         * This method will be a no-op if there is already a survey or in app notification being displayed.
         * Thus, if you have both surveys and in app notification campaigns built in Mixpanel, you may call
         * both this and {@link People#showNotificationIfAvailable(Activity)} right after each other, and
         * only one of them will be displayed.
         *
         * <p>This method is a no-op in environments with
         * Android API before Ice Cream Sandwich/API level 14.
         *
         * @param parent the Activity that this Survey will be displayed on top of. A snapshot will be
         * taken of parent to be used as a blurred background.
         */
        public void showSurveyIfAvailable(Activity parent);

        /**
         * Shows an in app notification to the user if one is available. If the notification
         * is a mini notification, this method will attach and remove a Fragment to parent.
         * The lifecycle of the Fragment will be handled entirely by the Mixpanel library.
         *
         * <p>If the notification is a takeover notification, a SurveyActivity will be launched to
         * display the Takeover notification.
         *
         * <p>It is safe to call this method any time you want to potentially display an in app notification.
         * This method will be a no-op if there is already a survey or in app notification being displayed.
         * Thus, if you have both surveys and in app notification campaigns built in Mixpanel, you may call
         * both this and {@link People#showSurveyIfAvailable(Activity)} right after each other, and
         * only one of them will be displayed.
         *
         * <p>This method is a no-op in environments with
         * Android API before Ice Cream Sandwich/API level 14.
         *
         * @param parent the Activity that the mini notification will be displayed in, or the Activity
         * that will be used to launch SurveyActivity for the takeover notification.
         */
        public void showNotificationIfAvailable(Activity parent);

        /**
         * Returns a Survey object if one is available and being held by the library, or null if
         * no survey is currently available. Callers who want to display surveys with their own UI
         * should call this method to get the Survey data. A given survey will be returned only once
         * from this method, so callers should be ready to consume any non-null return value.
         *
         * <p>This function will always return quickly, and will not cause any communication with
         * Mixpanel's servers, so it is safe to call this from the UI thread.
         *
         * @return a Survey object if one is available, null otherwise.
         */
        public Survey getSurveyIfAvailable();

        /**
         * Returns an InAppNotification object if one is available and being held by the library, or null if
         * no survey is currently available. Callers who want to display in app notifications should call this
         * method periodically. A given InAppNotification will be returned only once from this method, so callers
         * should be ready to consume any non-null return value.
         *
         * <p>This function will return quickly, and will not cause any communication with
         * Mixpanel's servers, so it is safe to call this from the UI thread.
         *
         * @return an InAppNotification object if one is available, null otherwise.
         */
        public InAppNotification getNotificationIfAvailable();

        /**
         * Shows a survey identified by id. The behavior of this is otherwise identical to
         * {@link People#showSurveyIfAvailable(Activity)}.
         *
         * @param id the id of the Survey you wish to show.
         * @param parent the Activity that this Survey will be displayed on top of. A snapshot will be
         * taken of parent to be used as a blurred background.
         */
        public void showSurveyById(int id, final Activity parent);

        /**
         * Shows an in app notification identified by id. The behavior of this is otherwise identical to
         * {@link People#showNotificationIfAvailable(Activity)}.
         *
         * @param id the id of the InAppNotification you wish to show.
         * @param parent  the Activity that the mini notification will be displayed in, or the Activity
         * that will be used to launch SurveyActivity for the takeover notification.
         */
        public void showNotificationById(int id, final Activity parent);

        /**
         * Return an instance of Mixpanel people with a temporary distinct id.
         * This is used by Mixpanel Surveys but is likely not needed in your code.
         */
        public People withIdentity(String distinctId);

        /**
         * Adds a new listener that will receive a callback when new updates from Mixpanel
         * (like surveys or in app notifications) are discovered.
         *
         * <p>The given listener will be called when a new batch of updates is detected. Handlers
         * should be prepared to handle the callback on an arbitrary thread.
         *
         * <p>Once this listener is called, you may call {@link People#getSurveyIfAvailable()}
         * or {@link People#getNotificationIfAvailable()}
         * to retrieve a Survey or InAppNotification object. However, if you have multiple
         * listeners registered, one listener may have consumed the available Survey or
         * InAppNotification, and so the other listeners may obtain null when calling
         * {@link People#getSurveyIfAvailable()} or {@link People#getNotificationIfAvailable()}.
         *
         * @param listener the listener to add
         */
        public void addOnMixpanelUpdatesReceivedListener(OnMixpanelUpdatesReceivedListener listener);

        /**
         * Removes a listener previously registered with addOnMixpanelUpdatesReceivedListener.
         *
         * @param listener the listener to add
         */
        public void removeOnMixpanelUpdatesReceivedListener(OnMixpanelUpdatesReceivedListener listener);

        /**
         * @deprecated Use showSurveyIfAvailable() instead.
         */
        @Deprecated
        public void showSurvey(Survey s, Activity parent);

        /**
         * @deprecated Use getSurveyIfAvailable() instead.
         */
        @Deprecated
        public void checkForSurvey(SurveyCallbacks callbacks);

        /**
         * @deprecated Use getSurveyIfAvailable() instead.
         */
        @Deprecated
        public void checkForSurvey(SurveyCallbacks callbacks, Activity parent);
    }

    /**
     * This method is a no-op, kept for compatibility purposes.
     *
     * To enable verbose logging about communication with Mixpanel, add
     * {@code
     * <meta-data android:name="com.mixpanel.android.MPConfig.EnableDebugLogging" />
     * }
     *
     * To the {@code <application>} tag of your AndroidManifest.xml file.
     */
    @Deprecated
    public void logPosts() {
        Log.i(
                LOGTAG,
                "MixpanelAPI.logPosts() is deprecated.\n" +
                        "    To get verbose debug level logging, add\n" +
                        "    <meta-data android:name=\"com.mixpanel.android.MPConfig.EnableDebugLogging\" value=\"true\" />\n" +
                        "    to the <application> section of your AndroidManifest.xml."
        );
    }

    /**
     * Attempt to register MixpanelActivityLifecycleCallbacks to the application's event lifecycle.
     * Once registered, we can automatically check for and show surveys and in app notifications
     * when any Activity is opened.
     *
     * This is only available if the android version is >= 14. You can disable this by setting
     * com.mixpanel.android.MPConfig.AutoShowMixpanelUpdates to false in your AndroidManifest.xml
     *
     * This function is automatically called when the library is initialized unless you explicitly
     * set com.mixpanel.android.MPConfig.AutoShowMixpanelUpdates to false in your AndroidManifest.xml
     */
    /* package */
    @TargetApi(14)
    void registerMixpanelActivityLifecycleCallbacks() {
        if (android.os.Build.VERSION.SDK_INT >= 14 && mConfig.getAutoShowMixpanelUpdates()) {
            if (mContext.getApplicationContext() instanceof Application) {
                final Application app = (Application) mContext.getApplicationContext();
                app.registerActivityLifecycleCallbacks((new MixpanelActivityLifecycleCallbacks(this)));
            } else {
                Log.i(LOGTAG, "Context is not an Application, Mixpanel will not automatically show surveys or in-app notifications.");
            }
        }
    }

    // Package-level access. Used (at least) by GCMReceiver
    // when OS-level events occur.
    /* package */ interface InstanceProcessor {
        public void process(MixpanelAPI m);
    }

    /* package */ static void allInstances(InstanceProcessor processor) {
        synchronized (sInstanceMap) {
            for (final Map<Context, MixpanelAPI> contextInstances:sInstanceMap.values()) {
                for (final MixpanelAPI instance:contextInstances.values()) {
                    processor.process(instance);
                }
            }
        }
    }

    ////////////////////////////////////////////////////////////////////
    // Conveniences for testing. These methods should not be called by
    // non-test client code.

    /* package */ AnalyticsMessages getAnalyticsMessages() {
        return AnalyticsMessages.getInstance(mContext);
    }

    /* package */ MPConfig getConfig() {
        return MPConfig.getInstance(mContext);
    }

    /* package */ PersistentIdentity getPersistentIdentity(final Context context, Future<SharedPreferences> referrerPreferences, final String token) {
        final SharedPreferencesLoader.OnPrefsLoadedListener listener = new SharedPreferencesLoader.OnPrefsLoadedListener() {
            @Override
            public void onPrefsLoaded(SharedPreferences preferences) {
                final JSONArray records = PersistentIdentity.waitingPeopleRecordsForSending(preferences);
                if (null != records) {
                    sendAllPeopleRecords(records);
                }
            }
        };

        final String prefsName = "com.mixpanel.android.mpmetrics.MixpanelAPI_" + token;
        final Future<SharedPreferences> storedPreferences = sPrefsLoader.loadPreferences(context, prefsName, listener);
        return new PersistentIdentity(referrerPreferences, storedPreferences);
    }

    /* package */ DecideMessages constructDecideUpdates(final String token, final DecideMessages.OnNewResultsListener listener, UpdatesFromMixpanel updatesFromMixpanel) {
        return new DecideMessages(token, listener, updatesFromMixpanel);
    }

    /* package */ UpdatesListener constructUpdatesListener() {
        if (Build.VERSION.SDK_INT < 14) {
            Log.i(LOGTAG, "Surveys and Notifications are not supported on this Android OS Version");
            return new UnsupportedUpdatesListener();
        } else {
            return new SupportedUpdatesListener();
        }
    }

    /* package */ UpdatesFromMixpanel constructUpdatesFromMixpanel(final Context context, final String token) {
        if (Build.VERSION.SDK_INT < 14) {
            Log.i(LOGTAG, "Web Configuration, A/B Testing, and Dynamic Tweaks are not supported on this Android OS Version");
            return new UnsupportedUpdatesFromMixpanel();
        } else {
            return new ViewCrawler(mContext, mToken, this);
        }
    }

    /* package */ void clearPreferences() {
        // Will clear distinct_ids, superProperties,
        // and waiting People Analytics properties. Will have no effect
        // on messages already queued to send with AnalyticsMessages.
        mPersistentIdentity.clearPreferences();
    }

<<<<<<< HEAD
=======
    /* package */ boolean canUpdate() {
        return null != mDecideMessages;
    }

>>>>>>> d6a081e7
    ///////////////////////

    private class PeopleImpl implements People {
        @Override
        public void identify(String distinctId) {
            mPersistentIdentity.setPeopleDistinctId(distinctId);
<<<<<<< HEAD
            mDecideMessages.setDistinctId(distinctId);
=======
            if (null != mDecideMessages && !mDecideMessages.getDistinctId().equals(distinctId)) {
                mDecideMessages.destroy();
                mDecideMessages = null;
            }

            if (null == mDecideMessages && null != distinctId && null != mUpdatesFromMixpanel) {
                mDecideMessages = constructDecideUpdates(mToken, distinctId, mUpdatesListener, mUpdatesFromMixpanel);
                mMessages.installDecideCheck(mDecideMessages);
            }
>>>>>>> d6a081e7
            pushWaitingPeopleRecord();
         }

        @Override
        public Tweaks getTweaks() {
            return mUpdatesFromMixpanel.getTweaks();
        }

        @Override
        public void set(JSONObject properties) {
            try {
                final JSONObject sendProperties = new JSONObject();
                sendProperties.put("$android_lib_version", MPConfig.VERSION);
                sendProperties.put("$android_os", "Android");
                sendProperties.put("$android_os_version", Build.VERSION.RELEASE == null ? "UNKNOWN" : Build.VERSION.RELEASE);
                try {
                    PackageManager manager = mContext.getPackageManager();
                    PackageInfo info = manager.getPackageInfo(mContext.getPackageName(), 0);
                    sendProperties.put("$android_app_version", info.versionName);
                } catch (PackageManager.NameNotFoundException e) {
                    Log.e(LOGTAG, "Exception getting app version name", e);
                }
                sendProperties.put("$android_manufacturer", Build.MANUFACTURER == null ? "UNKNOWN" : Build.MANUFACTURER);
                sendProperties.put("$android_brand", Build.BRAND == null ? "UNKNOWN" : Build.BRAND);
                sendProperties.put("$android_model", Build.MODEL == null ? "UNKNOWN" : Build.MODEL);

                for (final Iterator<?> iter = properties.keys(); iter.hasNext();) {
                    final String key = (String) iter.next();
                    sendProperties.put(key, properties.get(key));
                }

                final JSONObject message = stdPeopleMessage("$set", sendProperties);
                recordPeopleMessage(message);
            } catch (final JSONException e) {
                Log.e(LOGTAG, "Exception setting people properties", e);
            }
        }

        @Override
        public void set(String property, Object value) {
            try {
                set(new JSONObject().put(property, value));
            } catch (final JSONException e) {
                Log.e(LOGTAG, "set", e);
            }
        }

        @Override
        public void setOnce(JSONObject properties) {
            try {
                final JSONObject message = stdPeopleMessage("$set_once", properties);
                recordPeopleMessage(message);
            } catch (final JSONException e) {
                Log.e(LOGTAG, "Exception setting people properties");
            }
        }

        @Override
        public void setOnce(String property, Object value) {
            try {
                setOnce(new JSONObject().put(property, value));
            } catch (final JSONException e) {
                Log.e(LOGTAG, "set", e);
            }
        }

        @Override
        public void increment(Map<String, ? extends Number> properties) {
            final JSONObject json = new JSONObject(properties);
            try {
                final JSONObject message = stdPeopleMessage("$add", json);
                recordPeopleMessage(message);
            } catch (final JSONException e) {
                Log.e(LOGTAG, "Exception incrementing properties", e);
            }
        }

        @Override
        public void increment(String property, double value) {
            final Map<String, Double> map = new HashMap<String, Double>();
            map.put(property, value);
            increment(map);
        }

        @Override
        public void append(String name, Object value) {
            try {
                final JSONObject properties = new JSONObject();
                properties.put(name, value);
                final JSONObject message = stdPeopleMessage("$append", properties);
                recordPeopleMessage(message);
            } catch (final JSONException e) {
                Log.e(LOGTAG, "Exception appending a property", e);
            }
        }

        @Override
        public void union(String name, JSONArray value) {
            try {
                final JSONObject properties = new JSONObject();
                properties.put(name, value);
                final JSONObject message = stdPeopleMessage("$union", properties);
                recordPeopleMessage(message);
            } catch (final JSONException e) {
                Log.e(LOGTAG, "Exception unioning a property");
            }
        }

        @Override
        public void unset(String name) {
            try {
                final JSONArray names = new JSONArray();
                names.put(name);
                final JSONObject message = stdPeopleMessage("$unset", names);
                recordPeopleMessage(message);
            } catch (final JSONException e) {
                Log.e(LOGTAG, "Exception unsetting a property", e);
            }
        }

        @Override
        @Deprecated
        public void checkForSurvey(final SurveyCallbacks callbacks) {
            if (null == callbacks) {
                return;
            }

            final Survey found = getSurveyIfAvailable();
            callbacks.foundSurvey(found);
        }

        @Override
        @Deprecated
        public void checkForSurvey(final SurveyCallbacks callbacks,
                final Activity parentActivity) {
            // Originally this call pre-computed UI chrome while it was waiting for the check to run.
            // Since modern checks run asynchronously, it's useless nowdays.
            checkForSurvey(callbacks);
        }

        @Override
        public InAppNotification getNotificationIfAvailable() {
<<<<<<< HEAD
=======
            if (null == mDecideMessages) {
                return null;
            }
>>>>>>> d6a081e7
            return mDecideMessages.getNotification(mConfig.getTestMode());
        }

        @Override
        public Survey getSurveyIfAvailable() {
<<<<<<< HEAD
=======
            if (null == mDecideMessages) {
                return null;
            }
>>>>>>> d6a081e7
            return mDecideMessages.getSurvey(mConfig.getTestMode());
        }

        @Override
        @Deprecated
        public void showSurvey(final Survey survey, final Activity parent) {
            showGivenOrAvailableSurvey(survey, parent);
        }

        @Override
        public void showSurveyIfAvailable(final Activity parent) {
            if (Build.VERSION.SDK_INT < 14) {
                return;
            }

            showGivenOrAvailableSurvey(null, parent);
        }

        @Override
        public void showSurveyById(int id, final Activity parent) {
            Survey s = mDecideMessages.getSurvey(id, mConfig.getTestMode());
            if (s != null) {
                showGivenOrAvailableSurvey(s, parent);
            }
        }

        @Override
        public void showNotificationIfAvailable(final Activity parent) {
            if (Build.VERSION.SDK_INT < 14) {
                return;
            }

            showGivenOrAvailableNotification(null, parent);
        }

        @Override
        public void showNotificationById(int id, final Activity parent) {
            InAppNotification notif = mDecideMessages.getNotification(id, mConfig.getTestMode());
            if (notif != null) {
                showGivenOrAvailableNotification(notif, parent);
            }
        }

        @Override
        public void trackCharge(double amount, JSONObject properties) {
            final Date now = new Date();
            final DateFormat dateFormat = new SimpleDateFormat(ENGAGE_DATE_FORMAT_STRING, Locale.US);
            dateFormat.setTimeZone(TimeZone.getTimeZone("UTC"));

            try {
                final JSONObject transactionValue = new JSONObject();
                transactionValue.put("$amount", amount);
                transactionValue.put("$time", dateFormat.format(now));

                if (null != properties) {
                    for (final Iterator<?> iter = properties.keys(); iter.hasNext();) {
                        final String key = (String) iter.next();
                        transactionValue.put(key, properties.get(key));
                    }
                }

                this.append("$transactions", transactionValue);
            } catch (final JSONException e) {
                Log.e(LOGTAG, "Exception creating new charge", e);
            }
        }

        /**
         * Permanently clear the whole transaction history for the identified people profile.
         */
        @Override
        public void clearCharges() {
            this.unset("$transactions");
        }

        @Override
        public void deleteUser() {
            try {
                final JSONObject message = stdPeopleMessage("$delete", JSONObject.NULL);
                recordPeopleMessage(message);
            } catch (final JSONException e) {
                Log.e(LOGTAG, "Exception deleting a user");
            }
        }

        @Override
        public void setPushRegistrationId(String registrationId) {
            if (getDistinctId() == null) {
                return;
            }
            mPersistentIdentity.storePushId(registrationId);
            try {
                union("$android_devices", new JSONArray("[" + registrationId + "]"));
            } catch (final JSONException e) {
                Log.e(LOGTAG, "set push registration id error", e);
            }
        }

        @Override
        public void clearPushRegistrationId() {
            mPersistentIdentity.clearPushId();
            set("$android_devices", new JSONArray());
        }

        @Override
        public void initPushHandling(String senderID) {
            if (! ConfigurationChecker.checkPushConfiguration(mContext) ) {
                Log.i(LOGTAG, "Can't start push notification service. Push notifications will not work.");
                Log.i(LOGTAG, "See log tagged " + ConfigurationChecker.LOGTAG + " above for details.");
            }
            else { // Configuration is good for push notifications
                final String pushId = mPersistentIdentity.getPushId();
                if (pushId == null) {
                    if (MPConfig.DEBUG) {
                        Log.d(LOGTAG, "Registering a new push id");
                    }

                    try {
                        final Intent registrationIntent = new Intent("com.google.android.c2dm.intent.REGISTER");
                        registrationIntent.putExtra("app", PendingIntent.getBroadcast(mContext, 0, new Intent(), 0)); // boilerplate
                        registrationIntent.putExtra("sender", senderID);
                        mContext.startService(registrationIntent);
                    } catch (final SecurityException e) {
                        Log.w(LOGTAG, e);
                    }
                } else {
                    MixpanelAPI.allInstances(new InstanceProcessor() {
                        @Override
                        public void process(MixpanelAPI api) {
                            if (MPConfig.DEBUG) {
                                Log.d(LOGTAG, "Using existing pushId " + pushId);
                            }
                            api.getPeople().setPushRegistrationId(pushId);
                        }
                    });
                }
            }// endelse
        }

        @Override
        public String getDistinctId() {
            return mPersistentIdentity.getPeopleDistinctId();
        }

        @Override
        public People withIdentity(final String distinctId) {
            if (null == distinctId) {
                return null;
            }
            return new PeopleImpl() {
                @Override
                public String getDistinctId() {
                    return distinctId;
                }

                @Override
                public void identify(String distinctId) {
                    throw new RuntimeException("This MixpanelPeople object has a fixed, constant distinctId");
                }
            };
        }

        @Override
        public void addOnMixpanelUpdatesReceivedListener(final OnMixpanelUpdatesReceivedListener listener) {
            mUpdatesListener.addOnMixpanelUpdatesReceivedListener(listener);
        }

        @Override
        public void removeOnMixpanelUpdatesReceivedListener(final OnMixpanelUpdatesReceivedListener listener) {
            mUpdatesListener.removeOnMixpanelUpdatesReceivedListener(listener);
        }

        public JSONObject stdPeopleMessage(String actionType, Object properties)
                throws JSONException {
                final JSONObject dataObj = new JSONObject();
                final String distinctId = getDistinctId();

                dataObj.put(actionType, properties);
                dataObj.put("$token", mToken);
                dataObj.put("$time", System.currentTimeMillis());

                if (null != distinctId) {
                    dataObj.put("$distinct_id", getDistinctId());
                }

                return dataObj;
        }

        private void showGivenOrAvailableSurvey(final Survey surveyOrNull, final Activity parent) {
            // Showing surveys is not supported before Ice Cream Sandwich
            if (Build.VERSION.SDK_INT < 14) {
                return;
            }

            if (! ConfigurationChecker.checkSurveyActivityAvailable(parent.getApplicationContext())) {
                return;
            }

            BackgroundCapture.OnBackgroundCapturedListener listener = null;
            final ReentrantLock lock = UpdateDisplayState.getLockObject();
            lock.lock();
            try {
                if (UpdateDisplayState.hasCurrentProposal()) {
                    return; // Already being used.
                }
                Survey toShow = surveyOrNull;
                if (null == toShow) {
                    toShow = getSurveyIfAvailable();
                }
                if (null == toShow) {
                    return; // Nothing to show
                }

                final UpdateDisplayState.DisplayState.SurveyState surveyDisplay =
                        new UpdateDisplayState.DisplayState.SurveyState(toShow);

                final int intentId = UpdateDisplayState.proposeDisplay(surveyDisplay, getDistinctId(), mToken);
                if (intentId <= 0) {
                    Log.e(LOGTAG, "DisplayState Lock is in an inconsistent state! Please report this issue to Mixpanel");
                    return;
                }

                listener = new BackgroundCapture.OnBackgroundCapturedListener() {
                    @Override
                    public void onBackgroundCaptured(Bitmap bitmapCaptured, int highlightColorCaptured) {
                        surveyDisplay.setBackground(bitmapCaptured);
                        surveyDisplay.setHighlightColor(highlightColorCaptured);

                        final Intent surveyIntent = new Intent(parent.getApplicationContext(), SurveyActivity.class);
                        surveyIntent.addFlags(Intent.FLAG_ACTIVITY_NEW_TASK);
                        surveyIntent.addFlags(Intent.FLAG_ACTIVITY_REORDER_TO_FRONT);
                        surveyIntent.putExtra(SurveyActivity.INTENT_ID_KEY, intentId);
                        parent.startActivity(surveyIntent);
                    }
                };
            } finally {
                lock.unlock();
            }

            BackgroundCapture.captureBackground(parent, listener);
        }

        private void showGivenOrAvailableNotification(final InAppNotification notifOrNull, final Activity parent) {
            if (Build.VERSION.SDK_INT < 14) {
                return;
            }

            parent.runOnUiThread(new Runnable() {
                @Override
                @TargetApi(14)
                public void run() {
                    final ReentrantLock lock = UpdateDisplayState.getLockObject();
                    lock.lock();
                    try {
                        if (UpdateDisplayState.hasCurrentProposal()) {
                            return; // Already being used.
                        }

                        InAppNotification toShow = notifOrNull;
                        if (null == toShow) {
                            toShow = getNotificationIfAvailable();
                        }
                        if (null == toShow) {
                            return; // Nothing to show
                        }

                        final InAppNotification.Type inAppType = toShow.getType();
                        if (inAppType == InAppNotification.Type.TAKEOVER && ! ConfigurationChecker.checkSurveyActivityAvailable(parent.getApplicationContext())) {
                            return; // Can't show due to config.
                        }

                        final int highlightColor = ActivityImageUtils.getHighlightColorFromBackground(parent);
                        final UpdateDisplayState.DisplayState.InAppNotificationState proposal =
                                new UpdateDisplayState.DisplayState.InAppNotificationState(toShow, highlightColor);
                        final int intentId = UpdateDisplayState.proposeDisplay(proposal, getDistinctId(), mToken);
                        if (intentId <= 0) {
                            Log.e(LOGTAG, "DisplayState Lock in inconsistent state! Please report this issue to Mixpanel");
                            return;
                        }

                        switch (inAppType) {
                            case MINI: {
                                final UpdateDisplayState claimed = UpdateDisplayState.claimDisplayState(intentId);
                                InAppFragment inapp = new InAppFragment();
                                inapp.setDisplayState(intentId, (UpdateDisplayState.DisplayState.InAppNotificationState) claimed.getDisplayState());
                                inapp.setRetainInstance(true);
                                FragmentTransaction transaction = parent.getFragmentManager().beginTransaction();
                                transaction.setCustomAnimations(0, R.anim.com_mixpanel_android_slide_down);
                                transaction.add(android.R.id.content, inapp);
                                transaction.commit();
                            }
                            break;
                            case TAKEOVER: {
                                final Intent intent = new Intent(parent.getApplicationContext(), SurveyActivity.class);
                                intent.addFlags(Intent.FLAG_ACTIVITY_NEW_TASK);
                                intent.addFlags(Intent.FLAG_ACTIVITY_REORDER_TO_FRONT);
                                intent.putExtra(SurveyActivity.INTENT_ID_KEY, intentId);
                                parent.startActivity(intent);
                            }
                            break;
                            default:
                                Log.e(LOGTAG, "Unrecognized notification type " + inAppType + " can't be shown");
                        }
                        if (!mConfig.getTestMode()) {
                            trackNotificationSeen(toShow);
                        }
                    } finally {
                        lock.unlock();
                    }
                } // run()

                private void trackNotificationSeen(InAppNotification notif) {
                    track("$campaign_delivery", notif.getCampaignProperties());

                    final MixpanelAPI.People people = getPeople().withIdentity(getDistinctId());
                    final DateFormat dateFormat = new SimpleDateFormat(ENGAGE_DATE_FORMAT_STRING, Locale.US);
                    final JSONObject notifProperties = notif.getCampaignProperties();
                    try {
                        notifProperties.put("$time", dateFormat.format(new Date()));
                    } catch (JSONException e) {
                        Log.e(LOGTAG, "Exception trying to track an in app notification seen", e);
                    }
                    people.append("$campaigns", notif.getId());
                    people.append("$notifications", notifProperties);
                }
            });
        }
    }// PeopleImpl

    private interface UpdatesListener extends DecideMessages.OnNewResultsListener {
        public void addOnMixpanelUpdatesReceivedListener(OnMixpanelUpdatesReceivedListener listener);
        public void removeOnMixpanelUpdatesReceivedListener(OnMixpanelUpdatesReceivedListener listener);
    }

    private class UnsupportedUpdatesListener implements UpdatesListener {
        @Override
        public void onNewResults() {
            // Do nothing, these features aren't supported in older versions of the library
        }

        @Override
        public void addOnMixpanelUpdatesReceivedListener(OnMixpanelUpdatesReceivedListener listener) {
            // Do nothing, not supported
        }

        @Override
        public void removeOnMixpanelUpdatesReceivedListener(OnMixpanelUpdatesReceivedListener listener) {
            // Do nothing, not supported
        }
    }

    private class SupportedUpdatesListener implements UpdatesListener, Runnable {
        @Override
        public void onNewResults() {
            mExecutor.execute(this);
        }

        @Override
        public synchronized void addOnMixpanelUpdatesReceivedListener(OnMixpanelUpdatesReceivedListener listener) {
            if (mDecideMessages.hasUpdatesAvailable()) {
                onNewResults();
            }

            mListeners.add(listener);
        }

        @Override
        public synchronized void removeOnMixpanelUpdatesReceivedListener(OnMixpanelUpdatesReceivedListener listener) {
            mListeners.remove(listener);
        }

        @Override
        public synchronized void run() {
            // It's possible that by the time this has run the updates we detected are no longer
            // present, which is ok.
            for (OnMixpanelUpdatesReceivedListener listener: mListeners) {
                listener.onMixpanelUpdatesReceived();
            }
        }

        private final Set<OnMixpanelUpdatesReceivedListener> mListeners = new HashSet<OnMixpanelUpdatesReceivedListener>();
        private final Executor mExecutor = Executors.newSingleThreadExecutor();
    }

    private class UnsupportedUpdatesFromMixpanel implements UpdatesFromMixpanel {
        public UnsupportedUpdatesFromMixpanel() {
            mEmptyTweaks = new Tweaks();
        }

        @Override
        public void setEventBindings(JSONArray bindings) {
            // No op
        }

        @Override
        public Tweaks getTweaks() {
            return mEmptyTweaks;
        }

        private final Tweaks mEmptyTweaks;
    }

    ////////////////////////////////////////////////////

    private void recordPeopleMessage(JSONObject message) {
        if (message.has("$distinct_id")) {
           mMessages.peopleMessage(message);
        } else {
           mPersistentIdentity.storeWaitingPeopleRecord(message);
        }
    }

    private void pushWaitingPeopleRecord() {
        final JSONArray records = mPersistentIdentity.waitingPeopleRecordsForSending();
        if (null != records) {
            sendAllPeopleRecords(records);
        }
    }

    // MUST BE THREAD SAFE. Called from crazy places. mPersistentIdentity may not exist
    // when this is called (from its crazy thread)
    private void sendAllPeopleRecords(JSONArray records) {
        for (int i = 0; i < records.length(); i++) {
            try {
                final JSONObject message = records.getJSONObject(i);
                mMessages.peopleMessage(message);
            } catch (final JSONException e) {
                Log.e(LOGTAG, "Malformed people record stored pending identity, will not send it.", e);
            }
        }
    }

    private static final String LOGTAG = "MixpanelAPI.MixpanelAPI";
    private static final String ENGAGE_DATE_FORMAT_STRING = "yyyy-MM-dd'T'HH:mm:ss";

    private final Context mContext;
    private final AnalyticsMessages mMessages;
    private final MPConfig mConfig;
    private final String mToken;
    private final PeopleImpl mPeople;
    private final UpdatesFromMixpanel mUpdatesFromMixpanel;
    private final PersistentIdentity mPersistentIdentity;
    private final UpdatesListener mUpdatesListener;
    private final DecideMessages mDecideMessages;

    // Maps each token to a singleton MixpanelAPI instance
    private static final Map<String, Map<Context, MixpanelAPI>> sInstanceMap = new HashMap<String, Map<Context, MixpanelAPI>>();
    private static final SharedPreferencesLoader sPrefsLoader = new SharedPreferencesLoader();
    private static Future<SharedPreferences> sReferrerPrefs;
}<|MERGE_RESOLUTION|>--- conflicted
+++ resolved
@@ -127,15 +127,8 @@
         // TODO reading persistent identify immediately forces the lazy load of the preferences, and defeats the
         // purpose of PersistentIdentity's laziness.
         final String peopleId = mPersistentIdentity.getPeopleDistinctId();
-<<<<<<< HEAD
         mDecideMessages.setDistinctId(peopleId);
         mMessages.installDecideCheck(mDecideMessages);
-=======
-        if (null != peopleId && null != mUpdatesFromMixpanel) {
-            // TODO we should attempt to construct this whether or not we have a peopleId
-            mDecideMessages = constructDecideUpdates(token, peopleId, mUpdatesListener, mUpdatesFromMixpanel);
-        }
->>>>>>> d6a081e7
 
         registerMixpanelActivityLifecycleCallbacks();
     }
@@ -1000,32 +993,13 @@
         mPersistentIdentity.clearPreferences();
     }
 
-<<<<<<< HEAD
-=======
-    /* package */ boolean canUpdate() {
-        return null != mDecideMessages;
-    }
-
->>>>>>> d6a081e7
     ///////////////////////
 
     private class PeopleImpl implements People {
         @Override
         public void identify(String distinctId) {
             mPersistentIdentity.setPeopleDistinctId(distinctId);
-<<<<<<< HEAD
             mDecideMessages.setDistinctId(distinctId);
-=======
-            if (null != mDecideMessages && !mDecideMessages.getDistinctId().equals(distinctId)) {
-                mDecideMessages.destroy();
-                mDecideMessages = null;
-            }
-
-            if (null == mDecideMessages && null != distinctId && null != mUpdatesFromMixpanel) {
-                mDecideMessages = constructDecideUpdates(mToken, distinctId, mUpdatesListener, mUpdatesFromMixpanel);
-                mMessages.installDecideCheck(mDecideMessages);
-            }
->>>>>>> d6a081e7
             pushWaitingPeopleRecord();
          }
 
@@ -1168,23 +1142,11 @@
 
         @Override
         public InAppNotification getNotificationIfAvailable() {
-<<<<<<< HEAD
-=======
-            if (null == mDecideMessages) {
-                return null;
-            }
->>>>>>> d6a081e7
             return mDecideMessages.getNotification(mConfig.getTestMode());
         }
 
         @Override
         public Survey getSurveyIfAvailable() {
-<<<<<<< HEAD
-=======
-            if (null == mDecideMessages) {
-                return null;
-            }
->>>>>>> d6a081e7
             return mDecideMessages.getSurvey(mConfig.getTestMode());
         }
 
