package com.mixpanel.android.mpmetrics;

import android.annotation.TargetApi;
import android.app.Activity;
import android.app.Application;
import android.app.FragmentTransaction;
import android.app.PendingIntent;
import android.content.BroadcastReceiver;
import android.content.Context;
import android.content.Intent;
import android.content.IntentFilter;
import android.content.SharedPreferences;
import android.content.pm.PackageInfo;
import android.content.pm.PackageManager;
import android.graphics.Bitmap;
import android.os.Build;
import android.os.Bundle;
import android.util.Log;

import com.mixpanel.android.R;
import com.mixpanel.android.viewcrawler.UpdatesFromMixpanel;
import com.mixpanel.android.viewcrawler.TrackingDebug;
import com.mixpanel.android.viewcrawler.Tweaks;
import com.mixpanel.android.viewcrawler.ViewCrawler;
import com.mixpanel.android.surveys.SurveyActivity;
import com.mixpanel.android.util.ActivityImageUtils;

import org.json.JSONArray;
import org.json.JSONException;
import org.json.JSONObject;

import java.lang.reflect.InvocationTargetException;
import java.lang.reflect.Method;
import java.text.DateFormat;
import java.text.SimpleDateFormat;
import java.util.Collections;
import java.util.Date;
import java.util.HashMap;
import java.util.HashSet;
import java.util.Iterator;
import java.util.Locale;
import java.util.Map;
import java.util.Set;
import java.util.TimeZone;
import java.util.concurrent.Executor;
import java.util.concurrent.Executors;
import java.util.concurrent.Future;
import java.util.concurrent.locks.ReentrantLock;

/**
 * Core class for interacting with Mixpanel Analytics.
 *
 * <p>Call {@link #getInstance(Context, String)} with
 * your main application activity and your Mixpanel API token as arguments
 * an to get an instance you can use to report how users are using your
 * application.
 *
 * <p>Once you have an instance, you can send events to Mixpanel
 * using {@link #track(String, JSONObject)}, and update People Analytics
 * records with {@link #getPeople()}
 *
 * <p>The Mixpanel library will periodically send information to
 * Mixpanel servers, so your application will need to have
 * <tt>android.permission.INTERNET</tt>. In addition, to preserve
 * battery life, messages to Mixpanel servers may not be sent immediately
 * when you call <tt>track</tt> or {@link People#set(String, Object)}.
 * The library will send messages periodically throughout the lifetime
 * of your application, but you will need to call {@link #flush()}
 * before your application is completely shutdown to ensure all of your
 * events are sent.
 *
 * <p>A typical use-case for the library might look like this:
 *
 * <pre>
 * {@code
 * public class MainActivity extends Activity {
 *      MixpanelAPI mMixpanel;
 *
 *      public void onCreate(Bundle saved) {
 *          mMixpanel = MixpanelAPI.getInstance(this, "YOUR MIXPANEL API TOKEN");
 *          ...
 *      }
 *
 *      public void whenSomethingInterestingHappens(int flavor) {
 *          JSONObject properties = new JSONObject();
 *          properties.put("flavor", flavor);
 *          mMixpanel.track("Something Interesting Happened", properties);
 *          ...
 *      }
 *
 *      public void onDestroy() {
 *          mMixpanel.flush();
 *          super.onDestroy();
 *      }
 * }
 * }
 * </pre>
 *
 * <p>In addition to this documentation, you may wish to take a look at
 * <a href="https://github.com/mixpanel/sample-android-mixpanel-integration">the Mixpanel sample Android application</a>.
 * It demonstrates a variety of techniques, including
 * updating People Analytics records with {@link People} and registering for
 * and receiving push notifications with {@link People#initPushHandling(String)}.
 *
 * <p>There are also <a href="https://mixpanel.com/docs/">step-by-step getting started documents</a>
 * available at mixpanel.com
 *
 * @see <a href="https://mixpanel.com/docs/integration-libraries/android">getting started documentation for tracking events</a>
 * @see <a href="https://mixpanel.com/docs/people-analytics/android">getting started documentation for People Analytics</a>
 * @see <a href="https://mixpanel.com/docs/people-analytics/android-push">getting started with push notifications for Android</a>
 * @see <a href="https://github.com/mixpanel/sample-android-mixpanel-integration">The Mixpanel Android sample application</a>
 */
public class MixpanelAPI {
    /**
     * String version of the library.
     */
    public static final String VERSION = MPConfig.VERSION;

    /**
     * You shouldn't instantiate MixpanelAPI objects directly.
     * Use MixpanelAPI.getInstance to get an instance.
     */
    MixpanelAPI(Context context, Future<SharedPreferences> referrerPreferences, String token) {
        mContext = context;
        mToken = token;
        mPeople = new PeopleImpl();
        mMessages = getAnalyticsMessages();
        mConfig = getConfig();

        final Map<String, String> deviceInfo = new HashMap<String, String>();
        deviceInfo.put("$android_lib_version", MPConfig.VERSION);
        deviceInfo.put("$android_os", "Android");
        deviceInfo.put("$android_os_version", Build.VERSION.RELEASE == null ? "UNKNOWN" : Build.VERSION.RELEASE);
        deviceInfo.put("$android_manufacturer", Build.MANUFACTURER == null ? "UNKNOWN" : Build.MANUFACTURER);
        deviceInfo.put("$android_brand", Build.BRAND == null ? "UNKNOWN" : Build.BRAND);
        deviceInfo.put("$android_model", Build.MODEL == null ? "UNKNOWN" : Build.MODEL);
        try {
            PackageManager manager = mContext.getPackageManager();
            PackageInfo info = manager.getPackageInfo(mContext.getPackageName(), 0);
            deviceInfo.put("$android_app_version", info.versionName);
        } catch (PackageManager.NameNotFoundException e) {
            Log.e(LOGTAG, "Exception getting app version name", e);
        }
        mDeviceInfo = Collections.unmodifiableMap(deviceInfo);

        mUpdatesFromMixpanel = constructUpdatesFromMixpanel(context, token);
        mTrackingDebug = constructTrackingDebug();
        mPersistentIdentity = getPersistentIdentity(context, referrerPreferences, token);
        mUpdatesListener = constructUpdatesListener();
        mDecideMessages = constructDecideUpdates(token, mUpdatesListener, mUpdatesFromMixpanel);

        // TODO reading persistent identify immediately forces the lazy load of the preferences, and defeats the
        // purpose of PersistentIdentity's laziness.
        final String peopleId = mPersistentIdentity.getPeopleDistinctId();
        mDecideMessages.setDistinctId(peopleId);
        mMessages.installDecideCheck(mDecideMessages);

        registerMixpanelActivityLifecycleCallbacks();
    }

    /**
     * Get the instance of MixpanelAPI associated with your Mixpanel project token.
     *
     * <p>Use getInstance to get a reference to a shared
     * instance of MixpanelAPI you can use to send events
     * and People Analytics updates to Mixpanel.</p>
     * <p>getInstance is thread safe, but the returned instance is not,
     * and may be shared with other callers of getInstance.
     * The best practice is to call getInstance, and use the returned MixpanelAPI,
     * object from a single thread (probably the main UI thread of your application).</p>
     * <p>If you do choose to track events from multiple threads in your application,
     * you should synchronize your calls on the instance itself, like so:</p>
     * <pre>
     * {@code
     * MixpanelAPI instance = MixpanelAPI.getInstance(context, token);
     * synchronized(instance) { // Only necessary if the instance will be used in multiple threads.
     *     instance.track(...)
     * }
     * }
     * </pre>
     *
     * @param context The application context you are tracking
     * @param token Your Mixpanel project token. You can get your project token on the Mixpanel web site,
     *     in the settings dialog.
     * @return an instance of MixpanelAPI associated with your project
     */
    public static MixpanelAPI getInstance(Context context, String token) {
        if (null == token || null == context) {
            return null;
        }
        synchronized (sInstanceMap) {
            final Context appContext = context.getApplicationContext();

            if (null == sReferrerPrefs) {
                sReferrerPrefs = sPrefsLoader.loadPreferences(context, MPConfig.REFERRER_PREFS_NAME, null);
            }

            Map <Context, MixpanelAPI> instances = sInstanceMap.get(token);
            if (null == instances) {
                instances = new HashMap<Context, MixpanelAPI>();
                sInstanceMap.put(token, instances);
            }

            MixpanelAPI instance = instances.get(appContext);
            if (null == instance) {
                instance = new MixpanelAPI(appContext, sReferrerPrefs, token);
                registerAppLinksListeners(context, instance);
                instances.put(appContext, instance);
            }

            checkIntentForInboundAppLink(context);

            return instance;
        }
    }

    /**
     * Sets the target frequency of messages to Mixpanel servers.
     * If no calls to {@link #flush()} are made, the Mixpanel
     * library attempts to send tracking information in batches at a rate
     * that provides a reasonable compromise between battery life and liveness of data.
     * Callers can override this value, for the whole application, by calling
     * <tt>setFlushInterval</tt>.
     *
     * If milliseconds is negative, Mixpanel will never flush the data automatically,
     * and require callers to call {@link #flush()} to send data. This can have
     * implications for storage and is not appropriate for most situations.
     *
     * @param context the execution context associated with this application, probably
     *      the main application activity.
     * @param milliseconds the target number of milliseconds between automatic flushes.
     *      this value is advisory, actual flushes may be more or less frequent
     * @deprecated in 4.0.0, use com.mixpanel.android.MPConfig.FlushInterval application metadata instead
     */
    @Deprecated
    public static void setFlushInterval(Context context, long milliseconds) {
        Log.i(
            LOGTAG,
            "MixpanelAPI.setFlushInterval is deprecated.\n" +
            "    To set a custom Mixpanel flush interval for your application, add\n" +
            "    <meta-data android:name=\"com.mixpanel.android.MPConfig.FlushInterval\" android:value=\"YOUR_INTERVAL\" />\n" +
            "    to the <application> section of your AndroidManifest.xml."
        );
        final AnalyticsMessages msgs = AnalyticsMessages.getInstance(context);
        msgs.setFlushInterval(milliseconds);
    }

    /**
     * By default, if the MixpanelAPI cannot contact the API server over HTTPS,
     * it will attempt to contact the server via regular HTTP. To disable this
     * behavior, call enableFallbackServer(context, false)
     *
     * @param context the execution context associated with this context.
     * @param enableIfTrue if true, the library will fall back to using http
     *      when https is unavailable.
     * @deprecated in 4.0.0, use com.mixpanel.android.MPConfig.EventsFallbackEndpoint, com.mixpanel.android.MPConfig.PeopleFallbackEndpoint, or com.mixpanel.android.MPConfig.DecideFallbackEndpoint instead
     */
    @Deprecated
    public static void enableFallbackServer(Context context, boolean enableIfTrue) {
        Log.i(
            LOGTAG,
            "MixpanelAPI.enableFallbackServer is deprecated.\n" +
            "    To enable fallback in your application, add\n" +
            "    <meta-data android:name=\"com.mixpanel.android.MPConfig.DisableFallback\" android:value=\"false\" />\n" +
            "    to the <application> section of your AndroidManifest.xml."
        );
        final AnalyticsMessages msgs = AnalyticsMessages.getInstance(context);
        msgs.setDisableFallback(! enableIfTrue);
    }

    /**
     * This function creates a distinct_id alias from alias to original. If original is null, then it will create an alias
     * to the current events distinct_id, which may be the distinct_id randomly generated by the Mixpanel library
     * before {@link #identify(String)} is called.
     *
     * <p>This call does not identify the user after. You must still call both {@link #identify(String)} and
     * {@link People#identify(String)} if you wish the new alias to be used for Events and People.
     *
     * @param alias the new distinct_id that should represent original.
     * @param original the old distinct_id that alias will be mapped to.
     */
    public void alias(String alias, String original) {
        if (original == null) {
            original = getDistinctId();
        }
        if (alias.equals(original)) {
            Log.w(LOGTAG, "Attempted to alias identical distinct_ids " + alias + ". Alias message will not be sent.");
            return;
        }

        try {
            JSONObject j = new JSONObject();
            j.put("alias", alias);
            j.put("original", original);
            track("$create_alias", j);
        } catch (JSONException e) {
            Log.e(LOGTAG, "Failed to alias", e);
        }
        flush();
    }

    /**
     * Associate all future calls to {@link #track(String, JSONObject)} with the user identified by
     * the given distinct id.
     *
     * <p>This call does not identify the user for People Analytics;
     * to do that, see {@link People#identify(String)}. Mixpanel recommends using
     * the same distinct_id for both calls, and using a distinct_id that is easy
     * to associate with the given user, for example, a server-side account identifier.
     *
     * <p>Calls to {@link #track(String, JSONObject)} made before corresponding calls to
     * identify will use an internally generated distinct id, which means it is best
     * to call identify early to ensure that your Mixpanel funnels and retention
     * analytics can continue to track the user throughout their lifetime. We recommend
     * calling identify as early as you can.
     *
     * <p>Once identify is called, the given distinct id persists across restarts of your
     * application.
     *
     * @param distinctId a string uniquely identifying this user. Events sent to
     *     Mixpanel using the same disinct_id will be considered associated with the
     *     same visitor/customer for retention and funnel reporting, so be sure that the given
     *     value is globally unique for each individual user you intend to track.
     *
     * @see People#identify(String)
     */
    public void identify(String distinctId) {
       mPersistentIdentity.setEventsDistinctId(distinctId);
    }

    /**
     * Track an event.
     *
     * <p>Every call to track eventually results in a data point sent to Mixpanel. These data points
     * are what are measured, counted, and broken down to create your Mixpanel reports. Events
     * have a string name, and an optional set of name/value pairs that describe the properties of
     * that event.
     *
     * @param eventName The name of the event to send
     * @param properties A JSONObject containing the key value pairs of the properties to include in this event.
     *                   Pass null if no extra properties exist.
     */
    // DO NOT DOCUMENT, but track() must be thread safe since it is used to track events in
    // notifications from the UI thread, which might not be our MixpanelAPI "home" thread.
    // This MAY CHANGE IN FUTURE RELEASES, so minimize code that assumes thread safety
    // (and perhaps document that code here).
    public void track(String eventName, JSONObject properties) {
        try {
            final JSONObject messageProps = new JSONObject();

            final Map<String, String> referrerProperties = mPersistentIdentity.getReferrerProperties();
            for (final Map.Entry<String, String> entry : referrerProperties.entrySet()) {
                final String key = entry.getKey();
                final String value = entry.getValue();
                messageProps.put(key, value);
            }

            final JSONObject superProperties = mPersistentIdentity.getSuperProperties();
            final Iterator<?> superIter = superProperties.keys();
            while (superIter.hasNext()) {
                final String key = (String) superIter.next();
                messageProps.put(key, superProperties.get(key));
            }

            // Don't allow super properties or referral properties to override these fields,
            // but DO allow the caller to override them in their given properties.
            final long time = System.currentTimeMillis() / 1000;
            messageProps.put("time", time);
            messageProps.put("distinct_id", getDistinctId());

            if (null != properties) {
                final Iterator<?> propIter = properties.keys();
                while (propIter.hasNext()) {
                    final String key = (String) propIter.next();
                    messageProps.put(key, properties.get(key));
                }
            }

            final AnalyticsMessages.EventDescription eventDescription =
                    new AnalyticsMessages.EventDescription(eventName, messageProps, mToken);
            mMessages.eventsMessage(eventDescription);

            if (null != mTrackingDebug) {
                mTrackingDebug.reportTrack(eventName);
            }
        } catch (final JSONException e) {
            Log.e(LOGTAG, "Exception tracking event " + eventName, e);
        }
    }

    /**
     * Push all queued Mixpanel events and People Analytics changes to Mixpanel servers.
     *
     * <p>Events and People messages are pushed gradually throughout
     * the lifetime of your application. This means that to ensure that all messages
     * are sent to Mixpanel when your application is shut down, you will
     * need to call flush() to let the Mixpanel library know it should
     * send all remaining messages to the server. We strongly recommend
     * placing a call to flush() in the onDestroy() method of
     * your main application activity.
     */
    public void flush() {
        mMessages.postToServer();
    }

    /**
     * Returns a json object of the user's current super properties
     *
     *<p>SuperProperties are a collection of properties that will be sent with every event to Mixpanel,
     * and persist beyond the lifetime of your application.
     */
      public JSONObject getSuperProperties() {
        return mPersistentIdentity.getSuperProperties();
    }

    /**
     * Returns the string id currently being used to uniquely identify the user associated
     * with events sent using {@link #track(String, JSONObject)}. Before any calls to
     * {@link #identify(String)}, this will be an id automatically generated by the library.
     *
     * <p>The id returned by getDistinctId is independent of the distinct id used to identify
     * any People Analytics properties in Mixpanel. To read and write that identifier,
     * use {@link People#identify(String)} and {@link People#getDistinctId()}.
     *
     * @return The distinct id associated with event tracking
     *
     * @see #identify(String)
     * @see People#getDistinctId()
     */
    public String getDistinctId() {
        return mPersistentIdentity.getEventsDistinctId();
     }

    /**
     * Register properties that will be sent with every subsequent call to {@link #track(String, JSONObject)}.
     *
     * <p>SuperProperties are a collection of properties that will be sent with every event to Mixpanel,
     * and persist beyond the lifetime of your application.
     *
     * <p>Setting a superProperty with registerSuperProperties will store a new superProperty,
     * possibly overwriting any existing superProperty with the same name (to set a
     * superProperty only if it is currently unset, use {@link #registerSuperPropertiesOnce(JSONObject)})
     *
     * <p>SuperProperties will persist even if your application is taken completely out of memory.
     * to remove a superProperty, call {@link #unregisterSuperProperty(String)} or {@link #clearSuperProperties()}
     *
     * @param superProperties    A JSONObject containing super properties to register
     * @see #registerSuperPropertiesOnce(JSONObject)
     * @see #unregisterSuperProperty(String)
     * @see #clearSuperProperties()
     */
    public void registerSuperProperties(JSONObject superProperties) {
        mPersistentIdentity.registerSuperProperties(superProperties);
    }

    /**
     * Remove a single superProperty, so that it will not be sent with future calls to {@link #track(String, JSONObject)}.
     *
     * <p>If there is a superProperty registered with the given name, it will be permanently
     * removed from the existing superProperties.
     * To clear all superProperties, use {@link #clearSuperProperties()}
     *
     * @param superPropertyName name of the property to unregister
     * @see #registerSuperProperties(JSONObject)
     */
    public void unregisterSuperProperty(String superPropertyName) {
        mPersistentIdentity.unregisterSuperProperty(superPropertyName);
    }

    /**
     * Register super properties for events, only if no other super property with the
     * same names has already been registered.
     *
     * <p>Calling registerSuperPropertiesOnce will never overwrite existing properties.
     *
     * @param superProperties A JSONObject containing the super properties to register.
     * @see #registerSuperProperties(JSONObject)
     */
    public void registerSuperPropertiesOnce(JSONObject superProperties) {
        mPersistentIdentity.registerSuperPropertiesOnce(superProperties);
    }

    /**
     * Erase all currently registered superProperties.
     *
     * <p>Future tracking calls to Mixpanel (even those already queued up but not
     * yet sent to Mixpanel servers) will not be associated with the superProperties registered
     * before this call was made.
     *
     * <p>To remove a single superProperty, use {@link #unregisterSuperProperty(String)}
     *
     * @see #registerSuperProperties(JSONObject)
     */
    public void clearSuperProperties() {
        mPersistentIdentity.clearSuperProperties();
    }

    /**
     * Returns a Mixpanel.People object that can be used to set and increment
     * People Analytics properties.
     *
     * @return an instance of {@link People} that you can use to update
     *     records in Mixpanel People Analytics and manage Mixpanel Google Cloud Messaging notifications.
     */
    public People getPeople() {
        return mPeople;
    }

    /**
     * Returns an unmodifiable map that contains the device description properties
     * that will be sent to Mixpanel. These are not all of the default properties,
     * but are a subset that are dependant on the user's device or installed version
     * of the host application, and are guaranteed not to change while the app is running.
     */
    public Map<String, String> getDeviceInfo() {
        return mDeviceInfo;
    }

    /**
     * Core interface for using Mixpanel People Analytics features.
     * You can get an instance by calling {@link MixpanelAPI#getPeople()}
     *
     * <p>The People object is used to update properties in a user's People Analytics record,
     * and to manage the receipt of push notifications sent via Mixpanel Engage.
     * For this reason, it's important to call {@link #identify(String)} on the People
     * object before you work with it. Once you call identify, the user identity will
     * persist across stops and starts of your application, until you make another
     * call to identify using a different id.
     *
     * A typical use case for the People object might look like this:
     *
     * <pre>
     * {@code
     *
     * public class MainActivity extends Activity {
     *      MixpanelAPI mMixpanel;
     *
     *      public void onCreate(Bundle saved) {
     *          mMixpanel = MixpanelAPI.getInstance(this, "YOUR MIXPANEL API TOKEN");
     *          mMixpanel.getPeople().identify("A UNIQUE ID FOR THIS USER");
     *          mMixpanel.getPeople().initPushHandling("YOUR 12 DIGIT GOOGLE SENDER API");
     *          ...
     *      }
     *
     *      public void userUpdatedJobTitle(String newTitle) {
     *          mMixpanel.getPeople().set("Job Title", newTitle);
     *          ...
     *      }
     *
     *      public void onDestroy() {
     *          mMixpanel.flush();
     *          super.onDestroy();
     *      }
     * }
     *
     * }
     * </pre>
     *
     * @see MixpanelAPI
     */
    public interface People {
        /**
         * Associate future calls to {@link #set(JSONObject)}, {@link #increment(Map)},
         * and {@link #initPushHandling(String)} with a particular People Analytics user.
         *
         * <p>All future calls to the People object will rely on this value to assign
         * and increment properties. The user identification will persist across
         * restarts of your application. We recommend calling
         * People.identify as soon as you know the distinct id of the user.
         *
         * @param distinctId a String that uniquely identifies the user. Users identified with
         *     the same distinct id will be considered to be the same user in Mixpanel,
         *     across all platforms and devices. We recommend choosing a distinct id
         *     that is meaningful to your other systems (for example, a server-side account
         *     identifier), and using the same distinct id for both calls to People.identify
         *     and {@link MixpanelAPI#identify(String)}
         *
         * @see MixpanelAPI#identify(String)
         */
        public void identify(String distinctId);

        /**
         * Sets a single property with the given name and value for this user.
         * The given name and value will be assigned to the user in Mixpanel People Analytics,
         * possibly overwriting an existing property with the same name.
         *
         * @param propertyName The name of the Mixpanel property. This must be a String, for example "Zip Code"
         * @param value The value of the Mixpanel property. For "Zip Code", this value might be the String "90210"
         */
        public void set(String propertyName, Object value);

        /**
         * Set a collection of properties on the identified user all at once.
         *
         * @param properties a JSONObject containing the collection of properties you wish to apply
         *      to the identified user. Each key in the JSONObject will be associated with
         *      a property name, and the value of that key will be assigned to the property.
         */
        public void set(JSONObject properties);

        /**
         * Works just like {@link People#set(String, Object)}, except it will not overwrite existing property values. This is useful for properties like "First login date".
         *
         * @param propertyName The name of the Mixpanel property. This must be a String, for example "Zip Code"
         * @param value The value of the Mixpanel property. For "Zip Code", this value might be the String "90210"
         */
        public void setOnce(String propertyName, Object value);

        /**
         * Like {@link People#set(String, Object)}, but will not set properties that already exist on a record.
         *
         * @param properties a JSONObject containing the collection of properties you wish to apply
         *      to the identified user. Each key in the JSONObject will be associated with
         *      a property name, and the value of that key will be assigned to the property.
         */
        public void setOnce(JSONObject properties);

        /**
         * Add the given amount to an existing property on the identified user. If the user does not already
         * have the associated property, the amount will be added to zero. To reduce a property,
         * provide a negative number for the value.
         *
         * @param name the People Analytics property that should have its value changed
         * @param increment the amount to be added to the current value of the named property
         *
         * @see #increment(Map)
         */
        public void increment(String name, double increment);

        /**
         * Change the existing values of multiple People Analytics properties at once.
         *
         * <p>If the user does not already have the associated property, the amount will
         * be added to zero. To reduce a property, provide a negative number for the value.
         *
         * @param properties A map of String properties names to Long amounts. Each
         *     property associated with a name in the map will have its value changed by the given amount
         *
         * @see #increment(String, double)
         */
        public void increment(Map<String, ? extends Number> properties);

        /**
         * Appends a value to a list-valued property. If the property does not currently exist,
         * it will be created as a list of one element. If the property does exist and doesn't
         * currently have a list value, the append will be ignored.
         * @param name the People Analytics property that should have it's value appended to
         * @param value the new value that will appear at the end of the property's list
         */
        public void append(String name, Object value);

        /**
         * Adds values to a list-valued property only if they are not already present in the list.
         * If the property does not currently exist, it will be created with the given list as it's value.
         * If the property exists and is not list-valued, the union will be ignored.
         *
         * @param name name of the list-valued property to set or modify
         * @param value an array of values to add to the property value if not already present
         */
        void union(String name, JSONArray value);

        /**
         * permanently removes the property with the given name from the user's profile
         * @param name name of a property to unset
         */
        void unset(String name);

        /**
         * Track a revenue transaction for the identified people profile.
         *
         * @param amount the amount of money exchanged. Positive amounts represent purchases or income from the customer, negative amounts represent refunds or payments to the customer.
         * @param properties an optional collection of properties to associate with this transaction.
         */
        public void trackCharge(double amount, JSONObject properties);

        /**
         * Permanently clear the whole transaction history for the identified people profile.
         */
        public void clearCharges();

        /**
         * Permanently deletes the identified user's record from People Analytics.
         *
         * <p>Calling deleteUser deletes an entire record completely. Any future calls
         * to People Analytics using the same distinct id will create and store new values.
         */
        public void deleteUser();

        /**
         * Enable end-to-end Google Cloud Messaging (GCM) from Mixpanel.
         *
         * <p>Calling this method will allow the Mixpanel libraries to handle GCM user
         * registration, and enable Mixpanel to show alerts when GCM messages arrive.
         *
         * <p>To use {@link People#initPushHandling}, you will need to add the following to your application manifest:
         *
         * <pre>
         * {@code
         * <receiver android:name="com.mixpanel.android.mpmetrics.GCMReceiver"
         *           android:permission="com.google.android.c2dm.permission.SEND" >
         *     <intent-filter>
         *         <action android:name="com.google.android.c2dm.intent.RECEIVE" />
         *         <action android:name="com.google.android.c2dm.intent.REGISTRATION" />
         *         <category android:name="YOUR_PACKAGE_NAME" />
         *     </intent-filter>
         * </receiver>
         * }
         * </pre>
         *
         * Be sure to replace "YOUR_PACKAGE_NAME" with the name of your package. For
         * more information and a list of necessary permissions, see {@link GCMReceiver}.
         *
         * <p>If you're planning to use end-to-end support for Messaging, we recommend you
         * call this method immediately after calling {@link People#identify(String)}, likely
         * early in your application's life cycle. (for example, in the onCreate method of your
         * main application activity.)
         *
         * <p>Calls to {@link People#initPushHandling} should not be mixed with calls to
         * {@link #setPushRegistrationId(String)} and {@link #clearPushRegistrationId()}
         * in the same application. Application authors should choose one or the other
         * method for handling Mixpanel GCM messages.
         *
         * @param senderID of the Google API Project that registered for Google Cloud Messaging
         *     You can find your ID by looking at the URL of in your Google API Console
         *     at https://code.google.com/apis/console/; it is the twelve digit number after
         *     after "#project:" in the URL address bar on console pages.
         *
         * @see com.mixpanel.android.mpmetrics.GCMReceiver
         * @see <a href="https://mixpanel.com/docs/people-analytics/android-push">Getting Started with Android Push Notifications</a>
         */
        public void initPushHandling(String senderID);

        /**
         * Manually send a Google Cloud Messaging registration id to Mixpanel.
         *
         * <p>If you are handling Google Cloud Messages in your own application, but would like to
         * allow Mixpanel to handle messages originating from Mixpanel campaigns, you should
         * call setPushRegistrationId with the "registration_id" property of the
         * com.google.android.c2dm.intent.REGISTRATION intent when it is received.
         *
         * <p>setPushRegistrationId should only be called after {@link #identify(String)} has been called.
         *
         * <p>Calls to {@link People#setPushRegistrationId} should not be mixed with calls to {@link #initPushHandling(String)}
         * in the same application. In addition, applications that call setPushRegistrationId
         * should also call {@link #clearPushRegistrationId()} when they receive an intent to unregister
         * (a com.google.android.c2dm.intent.REGISTRATION intent with getStringExtra("unregistered") != null)
         *
         * @param registrationId the result of calling intent.getStringExtra("registration_id")
         *     on a com.google.android.c2dm.intent.REGISTRATION intent
         *
         * @see #initPushHandling(String)
         * @see #clearPushRegistrationId()
         */
        public void setPushRegistrationId(String registrationId);

        /**
         * Manually clear a current Google Cloud Messaging registration id from Mixpanel.
         *
         * <p>If you are handling Google Cloud Messages in your own application, you should
         * call this method when your application receives a com.google.android.c2dm.intent.REGISTRATION
         * with getStringExtra("unregistered") != null
         *
         * <p>{@link People#clearPushRegistrationId} should only be called after {@link #identify(String)} has been called.
         *
         * <p>In general, all applications that call {@link #setPushRegistrationId(String)} should include a call to
         * removePushRegistrationId, and no applications that call {@link #initPushHandling(String)} should
         * call removePushRegistrationId
         */
        public void clearPushRegistrationId();

        /**
         * Returns the string id currently being used to uniquely identify the user associated
         * with events sent using {@link People#set(String, Object)} and {@link People#increment(String, double)}.
         * If no calls to {@link People#identify(String)} have been made, this method will return null.
         *
         * <p>The id returned by getDistinctId is independent of the distinct id used to identify
         * any events sent with {@link MixpanelAPI#track(String, JSONObject)}. To read and write that identifier,
         * use {@link MixpanelAPI#identify(String)} and {@link MixpanelAPI#getDistinctId()}.
         *
         * @return The distinct id associated with updates to People Analytics
         *
         * @see People#identify(String)
         * @see MixpanelAPI#getDistinctId()
         */
        public String getDistinctId();

        /**
         * If a survey is currently available, this method will launch an activity that shows a
         * survey to the user and then send the responses to Mixpanel.
         *
         * <p>The survey activity will use the root of the given view to take a screenshot
         * for its background.
         *
         * <p>It is safe to call this method any time you want to potentially display an in app notification.
         * This method will be a no-op if there is already a survey or in app notification being displayed.
         * Thus, if you have both surveys and in app notification campaigns built in Mixpanel, you may call
         * both this and {@link People#showNotificationIfAvailable(Activity)} right after each other, and
         * only one of them will be displayed.
         *
         * <p>This method is a no-op in environments with
         * Android API before JellyBean/API level 16.
         *
         * @param parent the Activity that this Survey will be displayed on top of. A snapshot will be
         * taken of parent to be used as a blurred background.
         */
        public void showSurveyIfAvailable(Activity parent);

        /**
         * Shows an in app notification to the user if one is available. If the notification
         * is a mini notification, this method will attach and remove a Fragment to parent.
         * The lifecycle of the Fragment will be handled entirely by the Mixpanel library.
         *
         * <p>If the notification is a takeover notification, a SurveyActivity will be launched to
         * display the Takeover notification.
         *
         * <p>It is safe to call this method any time you want to potentially display an in app notification.
         * This method will be a no-op if there is already a survey or in app notification being displayed.
         * Thus, if you have both surveys and in app notification campaigns built in Mixpanel, you may call
         * both this and {@link People#showSurveyIfAvailable(Activity)} right after each other, and
         * only one of them will be displayed.
         *
         * <p>This method is a no-op in environments with
         * Android API before JellyBean/API level 16.
         *
         * @param parent the Activity that the mini notification will be displayed in, or the Activity
         * that will be used to launch SurveyActivity for the takeover notification.
         */
        public void showNotificationIfAvailable(Activity parent);

        /**
         * Shows the given in app notification to the user. If no notification instance is provided
         * the result of {@link People#getNotificationIfAvailable()} will be shown. If the notification
         * is a mini notification, this method will attach and remove a Fragment to parent.
         * The lifecycle of the Fragment will be handled entirely by the Mixpanel library.
         *
         * <p>If the notification is a takeover notification, a SurveyActivity will be launched to
         * display the Takeover notification.
         *
         * <p>It is safe to call this method any time you want to potentially display an in app notification.
         * This method will be a no-op if there is already a survey or in app notification being displayed.
         * Thus, if you have both surveys and in app notification campaigns built in Mixpanel, you may call
         * both this and {@link People#showSurveyIfAvailable(Activity)} right after each other, and
         * only one of them will be displayed.
         *
         * <p>This method is a no-op in environments with
         * Android API before Ice Cream Sandwich/API level 14.
         *
         * @param notif the {@link com.mixpanel.android.mpmetrics.InAppNotification} to show, or null
         *              to show the same notification that would have been returned from
         *              {@link People#getNotificationIfAvailable()}
         *
         * @param parent the Activity that the mini notification will be displayed in, or the Activity
         * that will be used to launch SurveyActivity for the takeover notification.
         */
        public void showGivenOrAvailableNotification(InAppNotification notif, Activity parent);

        /**
         * Returns a Survey object if one is available and being held by the library, or null if
         * no survey is currently available. Callers who want to display surveys with their own UI
         * should call this method to get the Survey data. A given survey will be returned only once
         * from this method, so callers should be ready to consume any non-null return value.
         *
         * <p>This function will always return quickly, and will not cause any communication with
         * Mixpanel's servers, so it is safe to call this from the UI thread.
         *
         * @return a Survey object if one is available, null otherwise.
         */
        public Survey getSurveyIfAvailable();

        /**
         * Returns an InAppNotification object if one is available and being held by the library, or null if
         * no survey is currently available. Callers who want to display in app notifications should call this
         * method periodically. A given InAppNotification will be returned only once from this method, so callers
         * should be ready to consume any non-null return value.
         *
         * <p>This function will return quickly, and will not cause any communication with
         * Mixpanel's servers, so it is safe to call this from the UI thread.
         *
         * Note: you must call call {@link People#trackNotificationSeen(InAppNotification)} or you will
         * receive the same {@link com.mixpanel.android.mpmetrics.InAppNotification} again the
         * next time notifications are refreshed from Mixpanel's servers (on identify, or when
         * your app is destroyed and re-created)
         *
         * @return an InAppNotification object if one is available, null otherwise.
         */
        public InAppNotification getNotificationIfAvailable();

        /**
         * Tells MixPanel that you have handled an {@link com.mixpanel.android.mpmetrics.InAppNotification}
         * in the case where you are manually dealing with your notifications ({@link People:getNotificationIfAvailable()}).
         *
         * Note: if you do not acknowledge the notification you will receive it again each time
         * you call {@link People#identify(String)} and then call {@link People:getNotificationIfAvailable()}
         *
         * @param notif the notification to track (no-op on null)
         */
        void trackNotificationSeen(InAppNotification notif);

        /**
         * Shows a survey identified by id. The behavior of this is otherwise identical to
         * {@link People#showSurveyIfAvailable(Activity)}.
         *
         * @param id the id of the Survey you wish to show.
         * @param parent the Activity that this Survey will be displayed on top of. A snapshot will be
         * taken of parent to be used as a blurred background.
         */
        public void showSurveyById(int id, final Activity parent);

        /**
         * Shows an in app notification identified by id. The behavior of this is otherwise identical to
         * {@link People#showNotificationIfAvailable(Activity)}.
         *
         * @param id the id of the InAppNotification you wish to show.
         * @param parent  the Activity that the mini notification will be displayed in, or the Activity
         * that will be used to launch SurveyActivity for the takeover notification.
         */
        public void showNotificationById(int id, final Activity parent);

        /**
         * Return an instance of Mixpanel people with a temporary distinct id.
         * This is used by Mixpanel Surveys but is likely not needed in your code.
         */
        public People withIdentity(String distinctId);

        /**
         * Adds a new listener that will receive a callback when new updates from Mixpanel
         * (like surveys or in app notifications) are discovered.
         *
         * <p>The given listener will be called when a new batch of updates is detected. Handlers
         * should be prepared to handle the callback on an arbitrary thread.
         *
         * <p>Once this listener is called, you may call {@link People#getSurveyIfAvailable()}
         * or {@link People#getNotificationIfAvailable()}
         * to retrieve a Survey or InAppNotification object. However, if you have multiple
         * listeners registered, one listener may have consumed the available Survey or
         * InAppNotification, and so the other listeners may obtain null when calling
         * {@link People#getSurveyIfAvailable()} or {@link People#getNotificationIfAvailable()}.
         *
         * @param listener the listener to add
         */
        public void addOnMixpanelUpdatesReceivedListener(OnMixpanelUpdatesReceivedListener listener);

        /**
         * Removes a listener previously registered with addOnMixpanelUpdatesReceivedListener.
         *
         * @param listener the listener to add
         */
        public void removeOnMixpanelUpdatesReceivedListener(OnMixpanelUpdatesReceivedListener listener);

        /**
         * @deprecated Use showSurveyIfAvailable() instead.
         */
        @Deprecated
        public void showSurvey(Survey s, Activity parent);

        /**
         * @deprecated Use getSurveyIfAvailable() instead.
         */
        @Deprecated
        public void checkForSurvey(SurveyCallbacks callbacks);

        /**
         * @deprecated Use getSurveyIfAvailable() instead.
         */
        @Deprecated
        public void checkForSurvey(SurveyCallbacks callbacks, Activity parent);
    }

    /**
     * This method is a no-op, kept for compatibility purposes.
     *
     * To enable verbose logging about communication with Mixpanel, add
     * {@code
     * <meta-data android:name="com.mixpanel.android.MPConfig.EnableDebugLogging" />
     * }
     *
     * To the {@code <application>} tag of your AndroidManifest.xml file.
     */
    @Deprecated
    public void logPosts() {
        Log.i(
                LOGTAG,
                "MixpanelAPI.logPosts() is deprecated.\n" +
                        "    To get verbose debug level logging, add\n" +
                        "    <meta-data android:name=\"com.mixpanel.android.MPConfig.EnableDebugLogging\" value=\"true\" />\n" +
                        "    to the <application> section of your AndroidManifest.xml."
        );
    }

    /**
     * Attempt to register MixpanelActivityLifecycleCallbacks to the application's event lifecycle.
     * Once registered, we can automatically check for and show surveys and in app notifications
     * when any Activity is opened.
     *
     * This is only available if the android version is >= 16. You can disable livecycle callbacks by setting
     * com.mixpanel.android.MPConfig.AutoShowMixpanelUpdates to false in your AndroidManifest.xml
     *
     * This function is automatically called when the library is initialized unless you explicitly
     * set com.mixpanel.android.MPConfig.AutoShowMixpanelUpdates to false in your AndroidManifest.xml
     */
    /* package */
    @TargetApi(MPConfig.UI_FEATURES_MIN_API)
    void registerMixpanelActivityLifecycleCallbacks() {
        if (android.os.Build.VERSION.SDK_INT >= MPConfig.UI_FEATURES_MIN_API &&
                mConfig.getAutoShowMixpanelUpdates()) {
            if (mContext.getApplicationContext() instanceof Application) {
                final Application app = (Application) mContext.getApplicationContext();
                app.registerActivityLifecycleCallbacks((new MixpanelActivityLifecycleCallbacks(this)));
            } else {
                Log.i(LOGTAG, "Context is not an Application, Mixpanel will not automatically show surveys or in-app notifications.");
            }
        }
    }

    // Package-level access. Used (at least) by GCMReceiver
    // when OS-level events occur.
    /* package */ interface InstanceProcessor {
        public void process(MixpanelAPI m);
    }

    /* package */ static void allInstances(InstanceProcessor processor) {
        synchronized (sInstanceMap) {
            for (final Map<Context, MixpanelAPI> contextInstances : sInstanceMap.values()) {
                for (final MixpanelAPI instance : contextInstances.values()) {
                    processor.process(instance);
                }
            }
        }
    }

    ////////////////////////////////////////////////////////////////////
    // Conveniences for testing. These methods should not be called by
    // non-test client code.

    /* package */ AnalyticsMessages getAnalyticsMessages() {
        return AnalyticsMessages.getInstance(mContext);
    }

    /* package */ MPConfig getConfig() {
        return MPConfig.getInstance(mContext);
    }

    /* package */ PersistentIdentity getPersistentIdentity(final Context context, Future<SharedPreferences> referrerPreferences, final String token) {
        final SharedPreferencesLoader.OnPrefsLoadedListener listener = new SharedPreferencesLoader.OnPrefsLoadedListener() {
            @Override
            public void onPrefsLoaded(SharedPreferences preferences) {
                final JSONArray records = PersistentIdentity.waitingPeopleRecordsForSending(preferences);
                if (null != records) {
                    sendAllPeopleRecords(records);
                }
            }
        };

        final String prefsName = "com.mixpanel.android.mpmetrics.MixpanelAPI_" + token;
        final Future<SharedPreferences> storedPreferences = sPrefsLoader.loadPreferences(context, prefsName, listener);
        return new PersistentIdentity(referrerPreferences, storedPreferences);
    }

    /* package */ DecideMessages constructDecideUpdates(final String token, final DecideMessages.OnNewResultsListener listener, UpdatesFromMixpanel updatesFromMixpanel) {
        return new DecideMessages(token, listener, updatesFromMixpanel);
    }

    /* package */ UpdatesListener constructUpdatesListener() {
        if (Build.VERSION.SDK_INT < MPConfig.UI_FEATURES_MIN_API) {
            Log.i(LOGTAG, "Surveys and Notifications are not supported on this Android OS Version");
            return new UnsupportedUpdatesListener();
        } else {
            return new SupportedUpdatesListener();
        }
    }

    /* package */ UpdatesFromMixpanel constructUpdatesFromMixpanel(final Context context, final String token) {
        if (Build.VERSION.SDK_INT < MPConfig.UI_FEATURES_MIN_API) {
            Log.i(LOGTAG, "Web Configuration, A/B Testing, and Dynamic Tweaks are not supported on this Android OS Version");
            return new UnsupportedUpdatesFromMixpanel();
        } else {
            return new ViewCrawler(mContext, mToken, this);
        }
    }

    /* package */ TrackingDebug constructTrackingDebug() {
        if (mUpdatesFromMixpanel instanceof ViewCrawler) {
            return (TrackingDebug) mUpdatesFromMixpanel;
        }

        return null;
    }

    /* package */ void clearPreferences() {
        // Will clear distinct_ids, superProperties,
        // and waiting People Analytics properties. Will have no effect
        // on messages already queued to send with AnalyticsMessages.
        mPersistentIdentity.clearPreferences();
    }

    ///////////////////////

    private class PeopleImpl implements People {
        @Override
        public void identify(String distinctId) {
            mPersistentIdentity.setPeopleDistinctId(distinctId);
            mDecideMessages.setDistinctId(distinctId);
            pushWaitingPeopleRecord();
         }

        @Override
        public void set(JSONObject properties) {
            try {
                final JSONObject sendProperties = new JSONObject(mDeviceInfo);
                for (final Iterator<?> iter = properties.keys(); iter.hasNext();) {
                    final String key = (String) iter.next();
                    sendProperties.put(key, properties.get(key));
                }

                final JSONObject message = stdPeopleMessage("$set", sendProperties);
                recordPeopleMessage(message);
            } catch (final JSONException e) {
                Log.e(LOGTAG, "Exception setting people properties", e);
            }
        }

        @Override
        public void set(String property, Object value) {
            try {
                set(new JSONObject().put(property, value));
            } catch (final JSONException e) {
                Log.e(LOGTAG, "set", e);
            }
        }

        @Override
        public void setOnce(JSONObject properties) {
            try {
                final JSONObject message = stdPeopleMessage("$set_once", properties);
                recordPeopleMessage(message);
            } catch (final JSONException e) {
                Log.e(LOGTAG, "Exception setting people properties");
            }
        }

        @Override
        public void setOnce(String property, Object value) {
            try {
                setOnce(new JSONObject().put(property, value));
            } catch (final JSONException e) {
                Log.e(LOGTAG, "set", e);
            }
        }

        @Override
        public void increment(Map<String, ? extends Number> properties) {
            final JSONObject json = new JSONObject(properties);
            try {
                final JSONObject message = stdPeopleMessage("$add", json);
                recordPeopleMessage(message);
            } catch (final JSONException e) {
                Log.e(LOGTAG, "Exception incrementing properties", e);
            }
        }

        @Override
        public void increment(String property, double value) {
            final Map<String, Double> map = new HashMap<String, Double>();
            map.put(property, value);
            increment(map);
        }

        @Override
        public void append(String name, Object value) {
            try {
                final JSONObject properties = new JSONObject();
                properties.put(name, value);
                final JSONObject message = stdPeopleMessage("$append", properties);
                recordPeopleMessage(message);
            } catch (final JSONException e) {
                Log.e(LOGTAG, "Exception appending a property", e);
            }
        }

        @Override
        public void union(String name, JSONArray value) {
            try {
                final JSONObject properties = new JSONObject();
                properties.put(name, value);
                final JSONObject message = stdPeopleMessage("$union", properties);
                recordPeopleMessage(message);
            } catch (final JSONException e) {
                Log.e(LOGTAG, "Exception unioning a property");
            }
        }

        @Override
        public void unset(String name) {
            try {
                final JSONArray names = new JSONArray();
                names.put(name);
                final JSONObject message = stdPeopleMessage("$unset", names);
                recordPeopleMessage(message);
            } catch (final JSONException e) {
                Log.e(LOGTAG, "Exception unsetting a property", e);
            }
        }

        @Override
        @Deprecated
        public void checkForSurvey(final SurveyCallbacks callbacks) {
            if (null == callbacks) {
                return;
            }

            final Survey found = getSurveyIfAvailable();
            callbacks.foundSurvey(found);
        }

        @Override
        @Deprecated
        public void checkForSurvey(final SurveyCallbacks callbacks,
                final Activity parentActivity) {
            // Originally this call pre-computed UI chrome while it was waiting for the check to run.
            // Since modern checks run asynchronously, it's useless nowdays.
            checkForSurvey(callbacks);
        }

        @Override
        public InAppNotification getNotificationIfAvailable() {
            return mDecideMessages.getNotification(mConfig.getTestMode());
        }

        @Override
        public void trackNotificationSeen(InAppNotification notif) {
            if(notif == null) return;
            track("$campaign_delivery", notif.getCampaignProperties());

            final MixpanelAPI.People people = getPeople().withIdentity(getDistinctId());
            final DateFormat dateFormat = new SimpleDateFormat(ENGAGE_DATE_FORMAT_STRING, Locale.US);
            final JSONObject notifProperties = notif.getCampaignProperties();
            try {
                notifProperties.put("$time", dateFormat.format(new Date()));
            } catch (JSONException e) {
                Log.e(LOGTAG, "Exception trying to track an in app notification seen", e);
            }
            people.append("$campaigns", notif.getId());
            people.append("$notifications", notifProperties);
        }

        @Override
        public Survey getSurveyIfAvailable() {
            return mDecideMessages.getSurvey(mConfig.getTestMode());
        }

        @Override
        @Deprecated
        public void showSurvey(final Survey survey, final Activity parent) {
            showGivenOrAvailableSurvey(survey, parent);
        }

        @Override
        public void showSurveyIfAvailable(final Activity parent) {
            if (Build.VERSION.SDK_INT < MPConfig.UI_FEATURES_MIN_API) {
                return;
            }

            showGivenOrAvailableSurvey(null, parent);
        }

        @Override
        public void showSurveyById(int id, final Activity parent) {
            Survey s = mDecideMessages.getSurvey(id, mConfig.getTestMode());
            if (s != null) {
                showGivenOrAvailableSurvey(s, parent);
            }
        }

        @Override
        public void showNotificationIfAvailable(final Activity parent) {
            if (Build.VERSION.SDK_INT < MPConfig.UI_FEATURES_MIN_API) {
                return;
            }

            showGivenOrAvailableNotification(null, parent);
        }

        @Override
        public void showNotificationById(int id, final Activity parent) {
            InAppNotification notif = mDecideMessages.getNotification(id, mConfig.getTestMode());
            if (notif != null) {
                showGivenOrAvailableNotification(notif, parent);
            }
        }

        @Override
        public void trackCharge(double amount, JSONObject properties) {
            final Date now = new Date();
            final DateFormat dateFormat = new SimpleDateFormat(ENGAGE_DATE_FORMAT_STRING, Locale.US);
            dateFormat.setTimeZone(TimeZone.getTimeZone("UTC"));

            try {
                final JSONObject transactionValue = new JSONObject();
                transactionValue.put("$amount", amount);
                transactionValue.put("$time", dateFormat.format(now));

                if (null != properties) {
                    for (final Iterator<?> iter = properties.keys(); iter.hasNext();) {
                        final String key = (String) iter.next();
                        transactionValue.put(key, properties.get(key));
                    }
                }

                this.append("$transactions", transactionValue);
            } catch (final JSONException e) {
                Log.e(LOGTAG, "Exception creating new charge", e);
            }
        }

        /**
         * Permanently clear the whole transaction history for the identified people profile.
         */
        @Override
        public void clearCharges() {
            this.unset("$transactions");
        }

        @Override
        public void deleteUser() {
            try {
                final JSONObject message = stdPeopleMessage("$delete", JSONObject.NULL);
                recordPeopleMessage(message);
            } catch (final JSONException e) {
                Log.e(LOGTAG, "Exception deleting a user");
            }
        }

        @Override
        public void setPushRegistrationId(String registrationId) {
            // Must be thread safe, will be called from a lot of different threads.
            synchronized (mPersistentIdentity) {
                if (mPersistentIdentity.getPeopleDistinctId() == null) {
                    return;
                }

                mPersistentIdentity.storePushId(registrationId);
                try {
                    union("$android_devices", new JSONArray("[" + registrationId + "]"));
                } catch (final JSONException e) {
                    Log.e(LOGTAG, "set push registration id error", e);
                }
            }
        }

        @Override
        public void clearPushRegistrationId() {
            mPersistentIdentity.clearPushId();
            set("$android_devices", new JSONArray());
        }

        @Override
        public void initPushHandling(String senderID) {
            if (! ConfigurationChecker.checkPushConfiguration(mContext) ) {
                Log.i(LOGTAG, "Can't register for push notification services. Push notifications will not work.");
                Log.i(LOGTAG, "See log tagged " + ConfigurationChecker.LOGTAG + " above for details.");
            }
            else { // Configuration is good for at least some push notifications
                final String pushId = mPersistentIdentity.getPushId();
                if (pushId == null) {
                    if (Build.VERSION.SDK_INT >= 21) {
                        registerForPushIdAPI21AndUp(senderID);
                    } else {
                        registerForPushIdAPI19AndOlder(senderID);
                    }
                } else {
                    MixpanelAPI.allInstances(new InstanceProcessor() {
                        @Override
                        public void process(MixpanelAPI api) {
                            if (MPConfig.DEBUG) {
                                Log.v(LOGTAG, "Using existing pushId " + pushId);
                            }
                            api.getPeople().setPushRegistrationId(pushId);
                        }
                    });
                }
            }// endelse
        }

        @Override
        public String getDistinctId() {
            return mPersistentIdentity.getPeopleDistinctId();
        }

        @Override
        public People withIdentity(final String distinctId) {
            if (null == distinctId) {
                return null;
            }
            return new PeopleImpl() {
                @Override
                public String getDistinctId() {
                    return distinctId;
                }

                @Override
                public void identify(String distinctId) {
                    throw new RuntimeException("This MixpanelPeople object has a fixed, constant distinctId");
                }
            };
        }

        @Override
        public void addOnMixpanelUpdatesReceivedListener(final OnMixpanelUpdatesReceivedListener listener) {
            mUpdatesListener.addOnMixpanelUpdatesReceivedListener(listener);
        }

        @Override
        public void removeOnMixpanelUpdatesReceivedListener(final OnMixpanelUpdatesReceivedListener listener) {
            mUpdatesListener.removeOnMixpanelUpdatesReceivedListener(listener);
        }

        public JSONObject stdPeopleMessage(String actionType, Object properties)
                throws JSONException {
            final JSONObject dataObj = new JSONObject();
            final String distinctId = getDistinctId();

            dataObj.put(actionType, properties);
            dataObj.put("$token", mToken);
            dataObj.put("$time", System.currentTimeMillis());

            if (null != distinctId) {
                dataObj.put("$distinct_id", getDistinctId());
            }

            return dataObj;
        }

        @TargetApi(21)
        private void registerForPushIdAPI21AndUp(String senderID) {
            mMessages.registerForGCM(senderID);
        }

        @TargetApi(19)
        private void registerForPushIdAPI19AndOlder(String senderID) {
            try {
                if (MPConfig.DEBUG) Log.v(LOGTAG, "Registering a new push id");
                final Intent registrationIntent = new Intent("com.google.android.c2dm.intent.REGISTER");
                registrationIntent.putExtra("app", PendingIntent.getBroadcast(mContext, 0, new Intent(), 0));
                registrationIntent.putExtra("sender", senderID);
                mContext.startService(registrationIntent);
            } catch (final SecurityException e) {
                Log.w(LOGTAG, e);
            }
        }

        private void showGivenOrAvailableSurvey(final Survey surveyOrNull, final Activity parent) {
            // Showing surveys is not supported before Jelly Bean
            if (Build.VERSION.SDK_INT < MPConfig.UI_FEATURES_MIN_API) {
                return;
            }

            if (! ConfigurationChecker.checkSurveyActivityAvailable(parent.getApplicationContext())) {
                return;
            }

            BackgroundCapture.OnBackgroundCapturedListener listener = null;
            final ReentrantLock lock = UpdateDisplayState.getLockObject();
            lock.lock();
            try {
                if (UpdateDisplayState.hasCurrentProposal()) {
                    return; // Already being used.
                }
                Survey toShow = surveyOrNull;
                if (null == toShow) {
                    toShow = getSurveyIfAvailable();
                }
                if (null == toShow) {
                    return; // Nothing to show
                }

                final UpdateDisplayState.DisplayState.SurveyState surveyDisplay =
                        new UpdateDisplayState.DisplayState.SurveyState(toShow);

                final int intentId = UpdateDisplayState.proposeDisplay(surveyDisplay, getDistinctId(), mToken);
                if (intentId <= 0) {
                    Log.e(LOGTAG, "DisplayState Lock is in an inconsistent state! Please report this issue to Mixpanel");
                    return;
                }

                listener = new BackgroundCapture.OnBackgroundCapturedListener() {
                    @Override
                    public void onBackgroundCaptured(Bitmap bitmapCaptured, int highlightColorCaptured) {
                        surveyDisplay.setBackground(bitmapCaptured);
                        surveyDisplay.setHighlightColor(highlightColorCaptured);

                        final Intent surveyIntent = new Intent(parent.getApplicationContext(), SurveyActivity.class);
                        surveyIntent.addFlags(Intent.FLAG_ACTIVITY_NEW_TASK);
                        surveyIntent.addFlags(Intent.FLAG_ACTIVITY_REORDER_TO_FRONT);
                        surveyIntent.putExtra(SurveyActivity.INTENT_ID_KEY, intentId);
                        parent.startActivity(surveyIntent);
                    }
                };
            } finally {
                lock.unlock();
            }

            BackgroundCapture.captureBackground(parent, listener);
        }

<<<<<<< HEAD
        private void showGivenOrAvailableNotification(final InAppNotification notifOrNull, final Activity parent) {
            if (Build.VERSION.SDK_INT < MPConfig.UI_FEATURES_MIN_API) {
=======
        @Override
        public void showGivenOrAvailableNotification(final InAppNotification notifOrNull, final Activity parent) {
            if (Build.VERSION.SDK_INT < 14) {
>>>>>>> d24a87b2
                return;
            }

            parent.runOnUiThread(new Runnable() {
                @Override
                @TargetApi(MPConfig.UI_FEATURES_MIN_API)
                public void run() {
                    final ReentrantLock lock = UpdateDisplayState.getLockObject();
                    lock.lock();
                    try {
                        if (UpdateDisplayState.hasCurrentProposal()) {
                            return; // Already being used.
                        }

                        InAppNotification toShow = notifOrNull;
                        if (null == toShow) {
                            toShow = getNotificationIfAvailable();
                        }
                        if (null == toShow) {
                            return; // Nothing to show
                        }

                        final InAppNotification.Type inAppType = toShow.getType();
                        if (inAppType == InAppNotification.Type.TAKEOVER && ! ConfigurationChecker.checkSurveyActivityAvailable(parent.getApplicationContext())) {
                            return; // Can't show due to config.
                        }

                        final int highlightColor = ActivityImageUtils.getHighlightColorFromBackground(parent);
                        final UpdateDisplayState.DisplayState.InAppNotificationState proposal =
                                new UpdateDisplayState.DisplayState.InAppNotificationState(toShow, highlightColor);
                        final int intentId = UpdateDisplayState.proposeDisplay(proposal, getDistinctId(), mToken);
                        if (intentId <= 0) {
                            Log.e(LOGTAG, "DisplayState Lock in inconsistent state! Please report this issue to Mixpanel");
                            return;
                        }

                        switch (inAppType) {
                            case MINI: {
                                final UpdateDisplayState claimed = UpdateDisplayState.claimDisplayState(intentId);
                                if (null == claimed) {
                                    return; // Can't claim the display state
                                }
                                InAppFragment inapp = new InAppFragment();
                                inapp.setDisplayState(intentId, (UpdateDisplayState.DisplayState.InAppNotificationState) claimed.getDisplayState());
                                inapp.setRetainInstance(true);
                                FragmentTransaction transaction = parent.getFragmentManager().beginTransaction();
                                transaction.setCustomAnimations(0, R.anim.com_mixpanel_android_slide_down);
                                transaction.add(android.R.id.content, inapp);
                                transaction.commit();
                            }
                            break;
                            case TAKEOVER: {
                                final Intent intent = new Intent(parent.getApplicationContext(), SurveyActivity.class);
                                intent.addFlags(Intent.FLAG_ACTIVITY_NEW_TASK);
                                intent.addFlags(Intent.FLAG_ACTIVITY_REORDER_TO_FRONT);
                                intent.putExtra(SurveyActivity.INTENT_ID_KEY, intentId);
                                parent.startActivity(intent);
                            }
                            break;
                            default:
                                Log.e(LOGTAG, "Unrecognized notification type " + inAppType + " can't be shown");
                        }
                        if (!mConfig.getTestMode()) {
                            trackNotificationSeen(toShow);
                        }
                    } finally {
                        lock.unlock();
                    }
                } // run()

            });
        }
    }// PeopleImpl

    private interface UpdatesListener extends DecideMessages.OnNewResultsListener {
        public void addOnMixpanelUpdatesReceivedListener(OnMixpanelUpdatesReceivedListener listener);
        public void removeOnMixpanelUpdatesReceivedListener(OnMixpanelUpdatesReceivedListener listener);
    }

    private class UnsupportedUpdatesListener implements UpdatesListener {
        @Override
        public void onNewResults() {
            // Do nothing, these features aren't supported in older versions of the library
        }

        @Override
        public void addOnMixpanelUpdatesReceivedListener(OnMixpanelUpdatesReceivedListener listener) {
            // Do nothing, not supported
        }

        @Override
        public void removeOnMixpanelUpdatesReceivedListener(OnMixpanelUpdatesReceivedListener listener) {
            // Do nothing, not supported
        }
    }

    private class SupportedUpdatesListener implements UpdatesListener, Runnable {
        @Override
        public void onNewResults() {
            mExecutor.execute(this);
        }

        @Override
        public synchronized void addOnMixpanelUpdatesReceivedListener(OnMixpanelUpdatesReceivedListener listener) {
            if (mDecideMessages.hasUpdatesAvailable()) {
                onNewResults();
            }

            mListeners.add(listener);
        }

        @Override
        public synchronized void removeOnMixpanelUpdatesReceivedListener(OnMixpanelUpdatesReceivedListener listener) {
            mListeners.remove(listener);
        }

        @Override
        public synchronized void run() {
            // It's possible that by the time this has run the updates we detected are no longer
            // present, which is ok.
            for (OnMixpanelUpdatesReceivedListener listener : mListeners) {
                listener.onMixpanelUpdatesReceived();
            }
        }

        private final Set<OnMixpanelUpdatesReceivedListener> mListeners = new HashSet<OnMixpanelUpdatesReceivedListener>();
        private final Executor mExecutor = Executors.newSingleThreadExecutor();
    }

    private class UnsupportedUpdatesFromMixpanel implements UpdatesFromMixpanel {
        public UnsupportedUpdatesFromMixpanel() {
            mEmptyTweaks = new Tweaks();
        }

        @Override
        public void setEventBindings(JSONArray bindings) {
            // No op
        }

        @Override
        public Tweaks getTweaks() {
            return mEmptyTweaks;
        }

        private final Tweaks mEmptyTweaks;
    }

    ////////////////////////////////////////////////////

    private void recordPeopleMessage(JSONObject message) {
        if (message.has("$distinct_id")) {
           mMessages.peopleMessage(message);
        } else {
           mPersistentIdentity.storeWaitingPeopleRecord(message);
        }
    }

    private void pushWaitingPeopleRecord() {
        final JSONArray records = mPersistentIdentity.waitingPeopleRecordsForSending();
        if (null != records) {
            sendAllPeopleRecords(records);
        }
    }

    // MUST BE THREAD SAFE. Called from crazy places. mPersistentIdentity may not exist
    // when this is called (from its crazy thread)
    private void sendAllPeopleRecords(JSONArray records) {
        for (int i = 0; i < records.length(); i++) {
            try {
                final JSONObject message = records.getJSONObject(i);
                mMessages.peopleMessage(message);
            } catch (final JSONException e) {
                Log.e(LOGTAG, "Malformed people record stored pending identity, will not send it.", e);
            }
        }
    }

    private static void registerAppLinksListeners(Context context, final MixpanelAPI mixpanel) {
        // Register a BroadcastReceiver to receive com.parse.bolts.measurement_event and track a call to mixpanel
        try {
            Class<?> clazz = Class.forName("android.support.v4.content.LocalBroadcastManager");
            Method methodGetInstance = clazz.getMethod("getInstance", Context.class);
            Method methodRegisterReceiver = clazz.getMethod("registerReceiver", BroadcastReceiver.class, IntentFilter.class);
            Object localBroadcastManager = methodGetInstance.invoke(null, context);
            methodRegisterReceiver.invoke(localBroadcastManager, new BroadcastReceiver() {
                @Override
                public void onReceive(Context context, Intent intent) {
                    JSONObject properties = new JSONObject();
                    Bundle args = intent.getBundleExtra("event_args");
                    if (args != null) {
                        for (String key : args.keySet()) {
                            try {
                                properties.put(key, args.get(key));
                            } catch (JSONException e) {
                                Log.e(APP_LINKS_LOGTAG, "failed to add key \"" + key + "\" to properties for tracking bolts event", e);
                            }
                        }
                    }
                    mixpanel.track("$" + intent.getStringExtra("event_name"), properties);
                }
            }, new IntentFilter("com.parse.bolts.measurement_event"));
        } catch (InvocationTargetException e) {
            Log.d(APP_LINKS_LOGTAG, "Failed to invoke LocalBroadcastManager.registerReceiver() -- App Links tracking will not be enabled due to this exception", e);
        } catch (ClassNotFoundException e) {
            Log.d(APP_LINKS_LOGTAG, "To enable App Links tracking android.support.v4 must be installed: " + e.getMessage());
        } catch (NoSuchMethodException e) {
            Log.d(APP_LINKS_LOGTAG, "To enable App Links tracking android.support.v4 must be installed: " + e.getMessage());
        } catch (IllegalAccessException e) {
            Log.d(APP_LINKS_LOGTAG, "App Links tracking will not be enabled due to this exception: " + e.getMessage());
        }
    }

    private static void checkIntentForInboundAppLink(Context context) {
        // call the Bolts getTargetUrlFromInboundIntent method simply for a side effect
        // if the intent is the result of an App Link, it'll trigger al_nav_in
        // https://github.com/BoltsFramework/Bolts-Android/blob/1.1.2/Bolts/src/bolts/AppLinks.java#L86
        if (context instanceof Activity) {
            try {
                Class<?> clazz = Class.forName("bolts.AppLinks");
                Intent intent = ((Activity) context).getIntent();
                Method getTargetUrlFromInboundIntent = clazz.getMethod("getTargetUrlFromInboundIntent", Context.class, Intent.class);
                getTargetUrlFromInboundIntent.invoke(null, context, intent);
            } catch (InvocationTargetException e) {
                Log.d(APP_LINKS_LOGTAG, "Failed to invoke bolts.AppLinks.getTargetUrlFromInboundIntent() -- Unable to detect inbound App Links", e);
            } catch (ClassNotFoundException e) {
                Log.d(APP_LINKS_LOGTAG, "Please install the Bolts library >= 1.1.2 to track App Links: " + e.getMessage());
            } catch (NoSuchMethodException e) {
                Log.d(APP_LINKS_LOGTAG, "Please install the Bolts library >= 1.1.2 to track App Links: " + e.getMessage());
            } catch (IllegalAccessException e) {
                Log.d(APP_LINKS_LOGTAG, "Unable to detect inbound App Links: " + e.getMessage());
            }
        } else {
            Log.d(APP_LINKS_LOGTAG, "Context is not an instance of Activity. To detect inbound App Links, pass an instance of an Activity to getInstance.");
        }
    }

    private static final String LOGTAG = "MixpanelAPI";
    private static final String APP_LINKS_LOGTAG = "MixpanelAPI - App Links (OPTIONAL)";
    private static final String ENGAGE_DATE_FORMAT_STRING = "yyyy-MM-dd'T'HH:mm:ss";

    private final Context mContext;
    private final AnalyticsMessages mMessages;
    private final MPConfig mConfig;
    private final String mToken;
    private final PeopleImpl mPeople;
    private final UpdatesFromMixpanel mUpdatesFromMixpanel;
    private final PersistentIdentity mPersistentIdentity;
    private final UpdatesListener mUpdatesListener;
    private final TrackingDebug mTrackingDebug;
    private final DecideMessages mDecideMessages;
    private final Map<String, String> mDeviceInfo;

    // Maps each token to a singleton MixpanelAPI instance
    private static final Map<String, Map<Context, MixpanelAPI>> sInstanceMap = new HashMap<String, Map<Context, MixpanelAPI>>();
    private static final SharedPreferencesLoader sPrefsLoader = new SharedPreferencesLoader();
    private static Future<SharedPreferences> sReferrerPrefs;
}<|MERGE_RESOLUTION|>--- conflicted
+++ resolved
@@ -828,31 +828,15 @@
         public void showNotificationIfAvailable(Activity parent);
 
         /**
-         * Shows the given in app notification to the user. If no notification instance is provided
-         * the result of {@link People#getNotificationIfAvailable()} will be shown. If the notification
-         * is a mini notification, this method will attach and remove a Fragment to parent.
-         * The lifecycle of the Fragment will be handled entirely by the Mixpanel library.
-         *
-         * <p>If the notification is a takeover notification, a SurveyActivity will be launched to
-         * display the Takeover notification.
-         *
-         * <p>It is safe to call this method any time you want to potentially display an in app notification.
-         * This method will be a no-op if there is already a survey or in app notification being displayed.
-         * Thus, if you have both surveys and in app notification campaigns built in Mixpanel, you may call
-         * both this and {@link People#showSurveyIfAvailable(Activity)} right after each other, and
-         * only one of them will be displayed.
-         *
-         * <p>This method is a no-op in environments with
-         * Android API before Ice Cream Sandwich/API level 14.
-         *
-         * @param notif the {@link com.mixpanel.android.mpmetrics.InAppNotification} to show, or null
-         *              to show the same notification that would have been returned from
-         *              {@link People#getNotificationIfAvailable()}
+         * Shows the given in app notification to the user. Display will occur just as if the
+         * notification was shown via showNotificationIfAvailable.
+         *
+         * @param notif the {@link com.mixpanel.android.mpmetrics.InAppNotification} to show
          *
          * @param parent the Activity that the mini notification will be displayed in, or the Activity
          * that will be used to launch SurveyActivity for the takeover notification.
          */
-        public void showGivenOrAvailableNotification(InAppNotification notif, Activity parent);
+        public void showGivenNotification(InAppNotification notif, Activity parent);
 
         /**
          * Returns a Survey object if one is available and being held by the library, or null if
@@ -1283,6 +1267,11 @@
         @Override
         public void showNotificationById(int id, final Activity parent) {
             InAppNotification notif = mDecideMessages.getNotification(id, mConfig.getTestMode());
+            showGivenNotification(notif, parent);
+        }
+
+        @Override
+        public void showGivenNotification(final InAppNotification notif, final Activity parent) {
             if (notif != null) {
                 showGivenOrAvailableNotification(notif, parent);
             }
@@ -1502,14 +1491,8 @@
             BackgroundCapture.captureBackground(parent, listener);
         }
 
-<<<<<<< HEAD
         private void showGivenOrAvailableNotification(final InAppNotification notifOrNull, final Activity parent) {
             if (Build.VERSION.SDK_INT < MPConfig.UI_FEATURES_MIN_API) {
-=======
-        @Override
-        public void showGivenOrAvailableNotification(final InAppNotification notifOrNull, final Activity parent) {
-            if (Build.VERSION.SDK_INT < 14) {
->>>>>>> d24a87b2
                 return;
             }
 
