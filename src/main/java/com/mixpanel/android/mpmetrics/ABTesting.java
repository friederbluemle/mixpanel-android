--- conflicted
+++ resolved
@@ -471,8 +471,6 @@
         return mTweaks;
     }
 
-<<<<<<< HEAD
-=======
     public JSONObject getHierarchyConfig() {
         try {
             return SampleConfig.get();
@@ -481,7 +479,6 @@
         }
         return null;
     }
->>>>>>> 93327784
 
     private ABHandler mHandler;
     private final Tweaks mTweaks = new Tweaks();
