package com.mixpanel.android.mpmetrics;

import android.annotation.TargetApi;
import android.app.Activity;
import android.app.Application;
import android.os.Bundle;
import android.util.Log;

@TargetApi(14)
class MixpanelActivityLifecycleCallbacks implements Application.ActivityLifecycleCallbacks {

    public MixpanelActivityLifecycleCallbacks(MixpanelAPI mpInstance) {
        mMpInstance = mpInstance;
    }

    /**
     * The Mixpanel library is unlikely to be instantiated in time for this to be
     * called on the initial opening of the application.
     * However, this method is executed when the application
     * is in memory but closed and the user re-opens it.
     *
     * @param activity
     * @param savedInstanceState
     */
    @Override
    public void onActivityCreated(Activity activity, Bundle savedInstanceState) {
        setStartTimeIfNeeded();

        if(activity.isTaskRoot()) {
            checkForDecideUpdates(activity);
        }
    }

    /**
     * This method is called anytime an activity is started (which is quite frequently). The only
     * reason we are interested in this call is to check and show an eligible survey on initial app
     * open. Unfortunately, by the time MixpanelActivityLifecycleCallbacks is registered, we've
     * already missed the onActivityCreated call. We'll use this event to "catch up".
     * checkDecideService is only called if hasn't been previously called in the life of the app.
     *
     * @param activity
     */
    @Override
    public void onActivityStarted(Activity activity) {
        setStartTimeIfNeeded();

        if (!mHasDoneFirstCheck && activity.isTaskRoot()) {
            checkForDecideUpdates(activity);
        }
    }

    @Override
    public void onActivityResumed(Activity activity) {}

    @Override
    public void onActivityPaused(Activity activity) {}

    @Override
    public void onActivityStopped(Activity activity) {}

    @Override
    public void onActivitySaveInstanceState(Activity activity, Bundle outState) {}

    @Override
    public void onActivityDestroyed(Activity activity) {}

    private void checkForDecideUpdates(final Activity activity) {
<<<<<<< HEAD
        // mHasDoneFirstCheck = true; Is this always bad now?
=======
        // mHasDoneFirstCheck = true;
>>>>>>> a3f3f31a
        final InAppNotification notification = mMpInstance.getPeople().getNextInAppNotification();
        if (null != notification) {
            mMpInstance.getPeople().showNotification(notification, activity);
            return;
        }
        // ELSE

        if (! ConfigurationChecker.checkSurveyActivityAvailable(activity.getApplicationContext())) {
            return;
        }

        final Survey survey = mMpInstance.getPeople().getNextSurvey();
        if (null != survey) {
            // TODO NEED TO BLUR HERE.
            showOrAskToShowSurvey(survey, activity);
        }
    }

    private void showOrAskToShowSurvey(final Survey survey, final Activity activity) {
        if (null == survey) {
            if (MPConfig.DEBUG) Log.d(LOGTAG, "No survey found, nothing to show the user.");
            return;
        }

        final long endTime = System.currentTimeMillis();
        final long totalTime = endTime - getStartTime();
        if (totalTime <= mTimeoutMillis) { // If we're quick enough, just show the survey!
            if (MPConfig.DEBUG) Log.d(LOGTAG, "found survey " + survey.getId() + ", calling showSurvey...");
            mMpInstance.getPeople().showSurvey(survey, activity);
        } else {
            mMpInstance.getPeople().showSurvey(survey, activity);
        }
    }

    private synchronized void setStartTimeIfNeeded() {
        if (mStartTime < 0) {
            mStartTime = System.currentTimeMillis();
        }
    }

    private synchronized long getStartTime() {
        return mStartTime;
    }

    private final MixpanelAPI mMpInstance;
    private boolean mHasDoneFirstCheck = false;
    private long mStartTime = -1;
    private final long mTimeoutMillis = 2000; // 2 second timeout
    private static final String LOGTAG = "MixpanelAPI:MixpanelActivityLifecycleCallbacks";
}<|MERGE_RESOLUTION|>--- conflicted
+++ resolved
@@ -65,11 +65,6 @@
     public void onActivityDestroyed(Activity activity) {}
 
     private void checkForDecideUpdates(final Activity activity) {
-<<<<<<< HEAD
-        // mHasDoneFirstCheck = true; Is this always bad now?
-=======
-        // mHasDoneFirstCheck = true;
->>>>>>> a3f3f31a
         final InAppNotification notification = mMpInstance.getPeople().getNextInAppNotification();
         if (null != notification) {
             mMpInstance.getPeople().showNotification(notification, activity);
