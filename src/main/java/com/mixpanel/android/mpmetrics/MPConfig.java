package com.mixpanel.android.mpmetrics;

import android.content.Context;
import android.content.pm.ApplicationInfo;
import android.content.pm.PackageManager;
import android.content.pm.PackageManager.NameNotFoundException;
import android.os.Bundle;
import android.util.Log;

/**
 * Stores global configuration options for the Mixpanel library.
 */
public class MPConfig {
<<<<<<< HEAD
    public static final String VERSION = "4.2.2-SNAPSHOT";
=======
    public static final String VERSION = "4.2.2";
>>>>>>> c772a911

    public static boolean DEBUG = false;

    // Name for persistent storage of app referral SharedPreferences
    /* package */ static final String REFERRER_PREFS_NAME = "com.mixpanel.android.mpmetrics.ReferralInfo";

    // Max size of the number of notifications we will hold in memory. Since they may contain images,
    // we don't want to suck up all of the memory on the device.
    /* package */ static final int MAX_NOTIFICATION_CACHE_COUNT = 2;

    // Instances are safe to store, since they're immutable and always the same.
    public static MPConfig getInstance(Context context) {
        synchronized (sInstanceLock) {
            if (null == sInstance) {
                final Context appContext = context.getApplicationContext();
                sInstance = readConfig(appContext);
            }
        }

        return sInstance;
    }

    /* package */ MPConfig(Bundle metaData) {
        DEBUG = metaData.getBoolean("com.mixpanel.android.MPConfig.EnableDebugLogging", false);

        if (metaData.containsKey("com.mixpanel.android.MPConfig.AutoCheckForSurveys")) {
            Log.w(LOGTAG, "com.mixpanel.android.MPConfig.AutoCheckForSurveys has been deprecated in favor of " +
                          "com.mixpanel.android.MPConfig.AutoShowMixpanelUpdates. Please update this key as soon as possible.");
        }

        mBulkUploadLimit = metaData.getInt("com.mixpanel.android.MPConfig.BulkUploadLimit", 40); // 40 records default
        mFlushInterval = metaData.getInt("com.mixpanel.android.MPConfig.FlushInterval", 60 * 1000); // one minute default
        mDataExpiration = metaData.getInt("com.mixpanel.android.MPConfig.DataExpiration",  1000 * 60 * 60 * 24 * 5); // 5 days default
        mDisableFallback = metaData.getBoolean("com.mixpanel.android.MPConfig.DisableFallback", true);

         // Disable if EITHER of these is present and false, otherwise enable
        boolean surveysAutoCheck = metaData.getBoolean("com.mixpanel.android.MPConfig.AutoCheckForSurveys", true);
        boolean mixpanelUpdatesAutoShow = metaData.getBoolean("com.mixpanel.android.MPConfig.AutoShowMixpanelUpdates", true);
        mAutoShowMixpanelUpdates = surveysAutoCheck && mixpanelUpdatesAutoShow;

        mTestMode = metaData.getBoolean("com.mixpanel.android.MPConfig.TestMode", false);

        String eventsEndpoint = metaData.getString("com.mixpanel.android.MPConfig.EventsEndpoint");
        if (null == eventsEndpoint) {
            eventsEndpoint = "https://api.mixpanel.com/track?ip=1";
        }
        mEventsEndpoint = eventsEndpoint;

        String eventsFallbackEndpoint = metaData.getString("com.mixpanel.android.MPConfig.EventsFallbackEndpoint");
        if (null == eventsFallbackEndpoint) {
            eventsFallbackEndpoint = "http://api.mixpanel.com/track?ip=1";
        }
        mEventsFallbackEndpoint = eventsFallbackEndpoint;

        String peopleEndpoint = metaData.getString("com.mixpanel.android.MPConfig.PeopleEndpoint");
        if (null == peopleEndpoint) {
            peopleEndpoint = "https://api.mixpanel.com/engage";
        }
        mPeopleEndpoint = peopleEndpoint;

        String peopleFallbackEndpoint = metaData.getString("com.mixpanel.android.MPConfig.PeopleFallbackEndpoint");
        if (null == peopleFallbackEndpoint) {
            peopleFallbackEndpoint = "http://api.mixpanel.com/engage";
        }
        mPeopleFallbackEndpoint = peopleFallbackEndpoint;

        String decideEndpoint = metaData.getString("com.mixpanel.android.MPConfig.DecideEndpoint");
        if (null == decideEndpoint) {
            decideEndpoint = "https://decide.mixpanel.com/decide";
        }
        mDecideEndpoint = decideEndpoint;

        String decideFallbackEndpoint = metaData.getString("com.mixpanel.android.MPConfig.DecideFallbackEndpoint");
        if (null == decideFallbackEndpoint) {
            decideFallbackEndpoint = "http://decide.mixpanel.com/decide";
        }
        mDecideFallbackEndpoint = decideFallbackEndpoint;

        String editorUrl = metaData.getString("com.mixpanel.android.MPConfig.EditorUrl");
        if (null == editorUrl) {
            editorUrl = "ws://mixpanel.com/websocket_proxy/";
        }
        mEditorUrl = editorUrl;

        if (DEBUG) {
            Log.d(LOGTAG,
                "Mixpanel configured with:\n" +
                "    AutoShowMixpanelUpdates " + getAutoShowMixpanelUpdates() + "\n" +
                "    BulkUploadLimit " + getBulkUploadLimit() + "\n" +
                "    FlushInterval " + getFlushInterval() + "\n" +
                "    DataExpiration " + getDataExpiration() + "\n" +
                "    DisableFallback " + getDisableFallback() + "\n" +
                "    EnableDebugLogging " + DEBUG + "\n" +
                "    TestMode " + getTestMode() + "\n" +
                "    EventsEndpoint " + getEventsEndpoint() + "\n" +
                "    PeopleEndpoint " + getPeopleEndpoint() + "\n" +
                "    DecideEndpoint " + getDecideEndpoint() + "\n" +
                "    EventsFallbackEndpoint " + getEventsFallbackEndpoint() + "\n" +
                "    PeopleFallbackEndpoint " + getPeopleFallbackEndpoint() + "\n" +
                "    DecideFallbackEndpoint " + getDecideFallbackEndpoint() + "\n" +
                "    EditorUrl " + getEditorUrl() + "\n"
            );
        }
    }

    // Max size of queue before we require a flush. Must be below the limit the service will accept.
    public int getBulkUploadLimit() {
        return mBulkUploadLimit;
    }

    // Target max milliseconds between flushes. This is advisory.
    public int getFlushInterval() {
        return mFlushInterval;
    }

    // Throw away records that are older than this in milliseconds. Should be below the server side age limit for events.
    public int getDataExpiration() {
        return mDataExpiration;
    }

    public boolean getDisableFallback() {
        return mDisableFallback;
    }

    public boolean getTestMode() {
        return mTestMode;
    }

    // Preferred URL for tracking events
    public String getEventsEndpoint() {
        return mEventsEndpoint;
    }

    // Preferred URL for tracking people
    public String getPeopleEndpoint() {
        return mPeopleEndpoint;
    }

    // Preferred URL for pulling decide data
    public String getDecideEndpoint() {
        return mDecideEndpoint;
    }

    // Fallback URL for tracking events if post to preferred URL fails
    public String getEventsFallbackEndpoint() {
        return mEventsFallbackEndpoint;
    }

    // Fallback URL for tracking people if post to preferred URL fails
    public String getPeopleFallbackEndpoint() {
        return mPeopleFallbackEndpoint;
    }

    // Fallback URL for pulling decide data if preferred URL fails
    public String getDecideFallbackEndpoint() {
        return mDecideFallbackEndpoint;
    }

    // Check for and show eligible surveys and in app notifications on Activity changes
    public boolean getAutoShowMixpanelUpdates() {
        return mAutoShowMixpanelUpdates;
    }

    // Preferred URL for connecting to the editor websocket
    public String getEditorUrl() {
        return mEditorUrl;
    }

    ///////////////////////////////////////////////

    // Package access for testing only- do not call directly in library code
    /* package */ static MPConfig readConfig(Context appContext) {
        final String packageName = appContext.getPackageName();
        try {
            final ApplicationInfo appInfo = appContext.getPackageManager().getApplicationInfo(packageName, PackageManager.GET_META_DATA);
            Bundle configBundle = appInfo.metaData;
            if (null == configBundle) {
                configBundle = new Bundle();
            }
            return new MPConfig(configBundle);
        } catch (final NameNotFoundException e) {
            throw new RuntimeException("Can't configure Mixpanel with package name " + packageName, e);
        }
    }

    private final int mBulkUploadLimit;
    private final int mFlushInterval;
    private final int mDataExpiration;
    private final boolean mDisableFallback;
    private final boolean mTestMode;
    private final String mEventsEndpoint;
    private final String mEventsFallbackEndpoint;
    private final String mPeopleEndpoint;
    private final String mPeopleFallbackEndpoint;
    private final String mDecideEndpoint;
    private final String mDecideFallbackEndpoint;
    private final boolean mAutoShowMixpanelUpdates;
    private final String mEditorUrl;

    private static MPConfig sInstance;
    private static final Object sInstanceLock = new Object();
    private static final String LOGTAG = "MixpanelAPI.MPConfig";
}<|MERGE_RESOLUTION|>--- conflicted
+++ resolved
@@ -11,11 +11,7 @@
  * Stores global configuration options for the Mixpanel library.
  */
 public class MPConfig {
-<<<<<<< HEAD
-    public static final String VERSION = "4.2.2-SNAPSHOT";
-=======
-    public static final String VERSION = "4.2.2";
->>>>>>> c772a911
+    public static final String VERSION = "4.3-SNAPSHOT";
 
     public static boolean DEBUG = false;
 
