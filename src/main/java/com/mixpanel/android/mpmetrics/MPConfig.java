--- conflicted
+++ resolved
@@ -204,18 +204,10 @@
         mDisableAppOpenEvent = metaData.getBoolean("com.mixpanel.android.MPConfig.DisableAppOpenEvent", true);
         mDisableViewCrawler = metaData.getBoolean("com.mixpanel.android.MPConfig.DisableViewCrawler", false);
         mDisableDecideChecker = metaData.getBoolean("com.mixpanel.android.MPConfig.DisableDecideChecker", false);
-<<<<<<< HEAD
         mImageCacheMaxMemoryFactor = metaData.getInt("com.mixpanel.android.MPConfig.ImageCacheMaxMemoryFactor", 10);
         mIgnoreInvisibleViewsEditor = metaData.getBoolean("com.mixpanel.android.MPConfig.IgnoreInvisibleViewsVisualEditor", false);
         mAutoShowMixpanelUpdates = metaData.getBoolean("com.mixpanel.android.MPConfig.AutoShowMixpanelUpdates", true);
-=======
         mNotificationDefaults = metaData.getInt("com.mixpanel.android.MPConfig.NotificationDefaults", 0);
-
-        // Disable if EITHER of these is present and false, otherwise enable
-        final boolean surveysAutoCheck = metaData.getBoolean("com.mixpanel.android.MPConfig.AutoCheckForSurveys", true);
-        final boolean mixpanelUpdatesAutoShow = metaData.getBoolean("com.mixpanel.android.MPConfig.AutoShowMixpanelUpdates", true);
-        mAutoShowMixpanelUpdates = surveysAutoCheck && mixpanelUpdatesAutoShow;
->>>>>>> a9be5bdc
 
         mTestMode = metaData.getBoolean("com.mixpanel.android.MPConfig.TestMode", false);
 
@@ -290,11 +282,8 @@
                 "    DecideFallbackEndpoint " + getDecideFallbackEndpoint() + "\n" +
                 "    EditorUrl " + getEditorUrl() + "\n" +
                 "    DisableDecideChecker " + getDisableDecideChecker() + "\n" +
-<<<<<<< HEAD
-                "    IgnoreInvisibleViewsEditor " + getIgnoreInvisibleViewsEditor() + "\n"
-=======
+                "    IgnoreInvisibleViewsEditor " + getIgnoreInvisibleViewsEditor() + "\n" +
                 "    NotificationDefaults " + getNotificationDefaults() + "\n"
->>>>>>> a9be5bdc
             );
     }
 
@@ -385,13 +374,12 @@
         return mDisableDecideChecker;
     }
 
-<<<<<<< HEAD
     public boolean getIgnoreInvisibleViewsEditor() {
         return mIgnoreInvisibleViewsEditor;
-=======
+    }
+
     public int getNotificationDefaults() {
         return mNotificationDefaults;
->>>>>>> a9be5bdc
     }
 
     // Pre-configured package name for resources, if they differ from the application package name
@@ -463,12 +451,9 @@
     private final String mEditorUrl;
     private final String mResourcePackageName;
     private final boolean mDisableDecideChecker;
-<<<<<<< HEAD
     private final int mImageCacheMaxMemoryFactor;
     private final boolean mIgnoreInvisibleViewsEditor;
-=======
     private final int mNotificationDefaults;
->>>>>>> a9be5bdc
 
     // Mutable, with synchronized accessor and mutator
     private SSLSocketFactory mSSLSocketFactory;
