package com.mixpanel.android.mpmetrics;

import android.annotation.SuppressLint;
import android.annotation.TargetApi;
import android.app.Notification;
import android.app.NotificationManager;
import android.app.PendingIntent;
import android.content.BroadcastReceiver;
import android.content.Context;
import android.content.Intent;
import android.content.pm.ApplicationInfo;
import android.content.pm.PackageManager;
import android.content.pm.PackageManager.NameNotFoundException;
import android.os.Build;
import android.os.Bundle;
import android.util.Log;

import com.mixpanel.android.mpmetrics.MixpanelAPI.InstanceProcessor;

/**
* BroadcastReciever for handling Google Cloud Messaging intents.
*
* <p>You can use GCMReciever to report Google Cloud Messaging registration identifiers
* to Mixpanel, and to display incoming notifications from Mixpanel to
* the device status bar. Together with {@link MixpanelAPI.People#initPushHandling(String) }
* this is the simplest way to get up and running with notifications from Mixpanel.
*
* <p>To enable GCMReciever in your application, add a clause like the following
* to the &lt;application&gt; tag of your AndroidManifest.xml. (Be sure to replace "YOUR APPLICATION PACKAGE NAME"
* in the snippet with the actual package name of your app.)
*
*<pre>
*{@code
*
* <receiver android:name="com.mixpanel.android.mpmetrics.GCMReceiver"
* android:permission="com.google.android.c2dm.permission.SEND" >
* <intent-filter>
* <action android:name="com.google.android.c2dm.intent.RECEIVE" />
* <action android:name="com.google.android.c2dm.intent.REGISTRATION" />
* <category android:name="YOUR APPLICATION PACKAGE NAME" />
* </intent-filter>
* </receiver>
*
*}
*</pre>
*
* <p>In addition, GCMReciever will also need the following permissions configured
* in your AndroidManifest.xml file:
*
* <pre>
* {@code
*
* <!-- Be sure to change YOUR_PACKAGE_NAME to the real name of your application package -->
* <permission android:name="YOUR_PACKAGE_NAME.permission.C2D_MESSAGE" android:protectionLevel="signature" />
* <uses-permission android:name="YOUR_PACKAGE_NAME.permission.C2D_MESSAGE" />
*
* <uses-permission android:name="android.permission.INTERNET" />
* <uses-permission android:name="android.permission.GET_ACCOUNTS" />
* <uses-permission android:name="com.google.android.c2dm.permission.RECEIVE" />
* <uses-permission android:name="android.permission.WAKE_LOCK" />
*
* }
* </pre>
*
* <p>Once the GCMReciever is configured, the only thing you have to do to
* get set up Mixpanel messages is call {@link MixpanelAPI.People#identify(String) }
* with a distinct id for your user, and call {@link MixpanelAPI.People#initPushHandling(String) }
* with the your Google API project identifier.
* <pre>
* {@code
*
* MixpanelAPI.People people = mMixpanelAPI.getPeople();
* people.identify("A USER DISTINCT ID");
* people.initPushHandling("123456789123");
*
* }
* </pre>
*
* <p>If you would prefer to handle either sending a registration id to Mixpanel yourself
* but allow GCMReciever to handle displaying Mixpanel messages, remove the
* REGISTRATION intent from the GCMReciever {@code <reciever> } tag, and call
* {@link MixpanelAPI.People#setPushRegistrationId(String)}
* in your own REGISTRATION handler.
*
* @see MixpanelAPI#getPeople()
* @see MixpanelAPI.People#initPushHandling(String)
* @see <a href="https://mixpanel.com/docs/people-analytics/android-push">Getting Started with Android Push Notifications</a>
*/
public class GCMReceiver extends BroadcastReceiver {
    @Override
    public void onReceive(Context context, Intent intent) {
        final String action = intent.getAction();
        if ("com.google.android.c2dm.intent.REGISTRATION".equals(action)) {
            handleRegistrationIntent(intent);
        } else if ("com.google.android.c2dm.intent.RECEIVE".equals(action)) {
            handleNotificationIntent(context, intent);
        }
    }

    private void handleRegistrationIntent(Intent intent) {
        final String registration = intent.getStringExtra("registration_id");
        if (intent.getStringExtra("error") != null) {
            Log.e(LOGTAG, "Error when registering for GCM: " + intent.getStringExtra("error"));
        } else if (registration != null) {
            if (MPConfig.DEBUG) Log.d(LOGTAG, "Registering GCM ID: " + registration);
            MixpanelAPI.allInstances(new InstanceProcessor() {
                @Override
                public void process(MixpanelAPI api) {
                    api.getPeople().setPushRegistrationId(registration);
                }
            });
        } else if (intent.getStringExtra("unregistered") != null) {
            if (MPConfig.DEBUG) Log.d(LOGTAG, "Unregistering from GCM");
            MixpanelAPI.allInstances(new InstanceProcessor() {
                @Override
                public void process(MixpanelAPI api) {
                    api.getPeople().clearPushRegistrationId();
                }
            });
        }
    }

    private void handleNotificationIntent(Context context, Intent intent) {
<<<<<<< HEAD
        final String message = intent.getStringExtra("mp_message");
=======
        final Bundle bundle = intent.getExtras();
        final String message = bundle.getString("mp_message");
>>>>>>> 331572e7

        if (message == null) return;
        if (MPConfig.DEBUG) Log.d(LOGTAG, "MP GCM notification received: " + message);

        final PackageManager manager = context.getPackageManager();
        final Intent appIntent = manager.getLaunchIntentForPackage(context.getPackageName());
        appIntent.putExtras(bundle);
        CharSequence notificationTitle = "";
        int notificationIcon = android.R.drawable.sym_def_app_icon;
        try {
            final ApplicationInfo appInfo = manager.getApplicationInfo(context.getPackageName(), 0);
            notificationTitle = manager.getApplicationLabel(appInfo);
            notificationIcon = appInfo.icon;
        } catch (final NameNotFoundException e) {
            // In this case, use a blank title and default icon
        }

        final PendingIntent contentIntent = PendingIntent.getActivity(
            context.getApplicationContext(),
            0,
            appIntent, // add this pass null to intent
            PendingIntent.FLAG_UPDATE_CURRENT
        );

        if (Build.VERSION.SDK_INT >= Build.VERSION_CODES.JELLY_BEAN) {
            showNotificationSDK16OrHigher(context, contentIntent, notificationIcon, notificationTitle, message);
        } else if (Build.VERSION.SDK_INT >= Build.VERSION_CODES.HONEYCOMB) {
            showNotificationSDK11OrHigher(context, contentIntent, notificationIcon, notificationTitle, message);
        } else {
            showNotificationSDKLessThan11(context, contentIntent, notificationIcon, notificationTitle, message);
        }
    }

    @SuppressWarnings("deprecation")
    @TargetApi(8)
    private void showNotificationSDKLessThan11(Context context, PendingIntent intent, int notificationIcon, CharSequence title, CharSequence message) {
        final NotificationManager nm = (NotificationManager)context.getSystemService(Context.NOTIFICATION_SERVICE);
        final Notification n = new Notification(notificationIcon, message, System.currentTimeMillis());
        n.flags |= Notification.FLAG_AUTO_CANCEL;
        n.setLatestEventInfo(context, title, message, intent);
        nm.notify(0, n);
    }

    @SuppressWarnings("deprecation")
    @TargetApi(11)
private void showNotificationSDK11OrHigher(Context context, PendingIntent intent, int notificationIcon, CharSequence title, CharSequence message) {
        final NotificationManager nm = (NotificationManager)context.getSystemService(Context.NOTIFICATION_SERVICE);
        final Notification.Builder builder = new Notification.Builder(context).
                setSmallIcon(notificationIcon).
                setTicker(message).
                setWhen(System.currentTimeMillis()).
                setContentTitle(title).
                setContentText(message).
                setContentIntent(intent);

        final Notification n = builder.getNotification();
        n.flags |= Notification.FLAG_AUTO_CANCEL;
        nm.notify(0, n);
    }

    @SuppressLint("NewApi")
    @TargetApi(16)
    private void showNotificationSDK16OrHigher(Context context, PendingIntent intent, int notificationIcon, CharSequence title, CharSequence message) {
        final NotificationManager nm = (NotificationManager)context.getSystemService(Context.NOTIFICATION_SERVICE);
        final Notification.Builder builder = new Notification.Builder(context).
                setSmallIcon(notificationIcon).
                setTicker(message).
                setWhen(System.currentTimeMillis()).
                setContentTitle(title).
                setContentText(message).
                setContentIntent(intent).
                setStyle(new Notification.BigTextStyle().bigText(message));
        final Notification n = builder.build();
        n.flags |= Notification.FLAG_AUTO_CANCEL;
        nm.notify(0, n);
    }

    private static final String LOGTAG = "MixpanelAPI.GCMReceiver";
}<|MERGE_RESOLUTION|>--- conflicted
+++ resolved
@@ -121,19 +121,13 @@
     }
 
     private void handleNotificationIntent(Context context, Intent intent) {
-<<<<<<< HEAD
         final String message = intent.getStringExtra("mp_message");
-=======
-        final Bundle bundle = intent.getExtras();
-        final String message = bundle.getString("mp_message");
->>>>>>> 331572e7
 
         if (message == null) return;
         if (MPConfig.DEBUG) Log.d(LOGTAG, "MP GCM notification received: " + message);
 
         final PackageManager manager = context.getPackageManager();
         final Intent appIntent = manager.getLaunchIntentForPackage(context.getPackageName());
-        appIntent.putExtras(bundle);
         CharSequence notificationTitle = "";
         int notificationIcon = android.R.drawable.sym_def_app_icon;
         try {
@@ -151,29 +145,31 @@
             PendingIntent.FLAG_UPDATE_CURRENT
         );
 
-        if (Build.VERSION.SDK_INT >= Build.VERSION_CODES.JELLY_BEAN) {
-            showNotificationSDK16OrHigher(context, contentIntent, notificationIcon, notificationTitle, message);
-        } else if (Build.VERSION.SDK_INT >= Build.VERSION_CODES.HONEYCOMB) {
-            showNotificationSDK11OrHigher(context, contentIntent, notificationIcon, notificationTitle, message);
+        final NotificationManager notificationManager = (NotificationManager)context.getSystemService(Context.NOTIFICATION_SERVICE);
+        final Notification notification;
+        if (Build.VERSION.SDK_INT >= 16) {
+            notification = showNotificationSDK16OrHigher(context, contentIntent, notificationIcon, notificationTitle, message);
+        } else if (Build.VERSION.SDK_INT >= 11) {
+            notification = showNotificationSDK11OrHigher(context, contentIntent, notificationIcon, notificationTitle, message);
         } else {
-            showNotificationSDKLessThan11(context, contentIntent, notificationIcon, notificationTitle, message);
-        }
+            notification = showNotificationSDKLessThan11(context, contentIntent, notificationIcon, notificationTitle, message);
+        }
+
+        notificationManager.notify(0, notification);
     }
 
     @SuppressWarnings("deprecation")
     @TargetApi(8)
-    private void showNotificationSDKLessThan11(Context context, PendingIntent intent, int notificationIcon, CharSequence title, CharSequence message) {
-        final NotificationManager nm = (NotificationManager)context.getSystemService(Context.NOTIFICATION_SERVICE);
+    private Notification showNotificationSDKLessThan11(Context context, PendingIntent intent, int notificationIcon, CharSequence title, CharSequence message) {
         final Notification n = new Notification(notificationIcon, message, System.currentTimeMillis());
         n.flags |= Notification.FLAG_AUTO_CANCEL;
         n.setLatestEventInfo(context, title, message, intent);
-        nm.notify(0, n);
+        return n;
     }
 
     @SuppressWarnings("deprecation")
     @TargetApi(11)
-private void showNotificationSDK11OrHigher(Context context, PendingIntent intent, int notificationIcon, CharSequence title, CharSequence message) {
-        final NotificationManager nm = (NotificationManager)context.getSystemService(Context.NOTIFICATION_SERVICE);
+    private Notification showNotificationSDK11OrHigher(Context context, PendingIntent intent, int notificationIcon, CharSequence title, CharSequence message) {
         final Notification.Builder builder = new Notification.Builder(context).
                 setSmallIcon(notificationIcon).
                 setTicker(message).
@@ -184,13 +180,12 @@
 
         final Notification n = builder.getNotification();
         n.flags |= Notification.FLAG_AUTO_CANCEL;
-        nm.notify(0, n);
+        return n;
     }
 
     @SuppressLint("NewApi")
     @TargetApi(16)
-    private void showNotificationSDK16OrHigher(Context context, PendingIntent intent, int notificationIcon, CharSequence title, CharSequence message) {
-        final NotificationManager nm = (NotificationManager)context.getSystemService(Context.NOTIFICATION_SERVICE);
+    private Notification showNotificationSDK16OrHigher(Context context, PendingIntent intent, int notificationIcon, CharSequence title, CharSequence message) {
         final Notification.Builder builder = new Notification.Builder(context).
                 setSmallIcon(notificationIcon).
                 setTicker(message).
@@ -199,10 +194,12 @@
                 setContentText(message).
                 setContentIntent(intent).
                 setStyle(new Notification.BigTextStyle().bigText(message));
+
         final Notification n = builder.build();
         n.flags |= Notification.FLAG_AUTO_CANCEL;
-        nm.notify(0, n);
-    }
-
+        return n;
+    }
+
+    @SuppressWarnings("unused")
     private static final String LOGTAG = "MixpanelAPI.GCMReceiver";
 }