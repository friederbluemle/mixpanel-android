--- conflicted
+++ resolved
@@ -308,17 +308,13 @@
                 setWhen(System.currentTimeMillis()).
                 setContentTitle(notificationData.title).
                 setContentText(notificationData.message).
-<<<<<<< HEAD
-                setContentIntent(intent);
+                setContentIntent(intent).
+                setDefaults(MPConfig.getInstance(context).getNotificationDefaults());
 
         if (notificationData.largeIcon != NotificationData.NOT_SET) {
             builder.setLargeIcon(BitmapFactory.decodeResource(context.getResources(), notificationData.largeIcon));
         }
 
-=======
-                setContentIntent(intent).
-                setDefaults(MPConfig.getInstance(context).getNotificationDefaults());
->>>>>>> a9be5bdc
         final Notification n = builder.getNotification();
         n.flags |= Notification.FLAG_AUTO_CANCEL;
         return n;
@@ -376,7 +372,8 @@
                 setContentTitle(notificationData.title).
                 setContentText(notificationData.message).
                 setContentIntent(intent).
-                setStyle(new Notification.BigTextStyle().bigText(notificationData.message));
+                setStyle(new Notification.BigTextStyle().bigText(notificationData.message)).
+                setDefaults(MPConfig.getInstance(context).getNotificationDefaults());
 
         if (notificationData.whiteIcon != NotificationData.NOT_SET) {
             builder.setSmallIcon(notificationData.whiteIcon);
