--- conflicted
+++ resolved
@@ -95,13 +95,9 @@
         }
     }
 
-<<<<<<< HEAD
     public ViewVisitor readEdit(JSONObject source) throws BadInstructionsException, CantGetEditAssetsException {
-=======
-    public ViewVisitor readEdit(JSONObject source) throws BadInstructionsException {
         final ViewVisitor visitor;
 
->>>>>>> f6406b1b
         try {
             final JSONArray pathDesc = source.getJSONArray("path");
             final List<Pathfinder.PathElement> path = readPath(pathDesc, mResourceIds);
