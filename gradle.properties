--- conflicted
+++ resolved
@@ -3,8 +3,4 @@
 # As long as we support building from source in Eclipse, we can't
 # just use BuildConfig.MIXPANEL_VERSION in our source, so if you
 # update the value of version you'll also need to update MPConfig.VERSION
-<<<<<<< HEAD
-version = 4.7.0-RC1
-=======
-version = 4.6.5
->>>>>>> 2d32f783
+version = 4.7.0-RC2