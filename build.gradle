--- conflicted
+++ resolved
@@ -16,15 +16,10 @@
     buildToolsVersion "19.1.0"
 
     defaultConfig {
-<<<<<<< HEAD
-        minSdkVersion 8
-        targetSdkVersion 19
-=======
         // If you change minSdkVersion or targetSdkVersion below, you must also change
         // the relevant attributes of the <uses-sdk> tag in AndroidManifest.xml
         minSdkVersion 8
         targetSdkVersion 20
->>>>>>> c772a911
         testPackageName "com.mixpanel.android.mpmetrics"
         testInstrumentationRunner "android.test.InstrumentationTestRunner"
 
